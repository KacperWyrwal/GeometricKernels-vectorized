"""
Feature maps
"""
import abc
import warnings

import lab as B

from geometric_kernels.kernels.geometric_kernels import MaternKarhunenLoeveKernel
from geometric_kernels.lab_extras import from_numpy
from geometric_kernels.sampling.probability_densities import (
    base_density_sample,
    hyperbolic_density_sample,
    spd_density_sample,
)
from geometric_kernels.spaces import (
    DiscreteSpectrumSpace,
    Hyperbolic,
    NoncompactSymmetricSpace,
    SymmetricPositiveDefiniteMatrices,
)


class FeatureMap(abc.ABC):
    """
    Abstract base class for all feature maps.
    """

    @abc.abstractmethod
    def __call__(self, *args, **kwargs):
        raise NotImplementedError


class DeterministicFeatureMapCompact(FeatureMap):
    def __init__(self, space: DiscreteSpectrumSpace, num_levels: int):
        """
        Deterministic feature map for compact spaces based on the Laplacian eigendecomposition.

        :param space: space.
        :param num_levels: number of levels in the kernel approximation.
        """
        self.space = space
        self.num_levels = num_levels
        self.kernel = MaternKarhunenLoeveKernel(space, num_levels)
        self.repeated_eigenvalues = space.get_repeated_eigenvalues(
            self.kernel.num_levels
        )

    def __call__(self, X: B.Numeric, params, normalize=None, **kwargs) -> B.Numeric:
        """
        Feature map of the Matern kernel defined on DiscreteSpectrumSpace.

        :param X: points in the space to evaluate the map on.
        :param params: parameters of the kernel (lengthscale and smoothness).
        :param normalize: normalize to have unit average variance (if omitted
                          or None, follows the standard behavior of
                          MaternKarhunenLoeveKernel).
        :param **kwargs: unused.

        :return: `Tuple(None, features)` where `features` is [N, O] features.
        """
        spectrum = self.kernel._spectrum(
            self.repeated_eigenvalues**0.5,
            nu=params["nu"],
            lengthscale=params["lengthscale"],
        )
        normalize = normalize or (normalize is None and self.kernel.normalize)
        if normalize:
            normalizer = B.sum(spectrum)
            spectrum = spectrum / normalizer

        weights = B.transpose(B.power(spectrum, 0.5))  # [1, M]
        eigenfunctions = self.kernel.eigenfunctions(X, **params)  # [N, M]

        features = B.cast(B.dtype(params["lengthscale"]), eigenfunctions) * B.cast(
            B.dtype(params["lengthscale"]), weights
        )  # [N, M]
        return None, features

<<<<<<< HEAD
    return _map


def random_phase_feature_map_compact(
    space: DiscreteSpectrumSpace,
    num_levels: int,
    num_random_phases: int = 3000,
):
    r"""
    Random phase feature map for compact spaces based on the Laplacian eigendecomposition.

    :param space: space.
    :param num_levels: number of levels in the kernel approximation.
    :param num_random_phases: number of random phases in generalized random phase Fourier features.

    :return: Callable
        Signature: ``(X, params, key, **kwargs)``
        :param X: [N, D] points in the space to evaluate the map on.

        :param params: parameters of the kernel (lengthscale and smoothness).
        :param key: random state, either `np.random.RandomState`, `tf.random.Generator`,
                    `torch.Generator` or `jax.tensor` (representing random state).

                     Note that for any backend other than `jax`, passing the same `key`
                     twice does not guarantee that the feature map will be the same each time.
                     This is because these backends' random state has... a state.
                     One either has to recreate/restore the state each time or
                     make use of `geometric_kernels.utils.make_deterministic`.
        :param normalize: normalize to have unit average variance (if omitted
                          or None, follows the standard behavior of
                          MaternKarhunenLoeveKernel).
        :param **kwargs: unused.
=======
>>>>>>> 3f64c5b8

class RandomPhaseFeatureMapCompact(FeatureMap):
    def __init__(
        self,
        space: DiscreteSpectrumSpace,
        num_levels: int,
        num_random_phases: int = 3000,
    ):
        """
        Random phase feature map for compact spaces based on the Laplacian eigendecomposition.

        :param space: space.
        :param num_levels: number of levels in the kernel approximation.
        :param num_random_phases: number of random phases in generalized random phase Fourier features.
        """
        self.space = space
        self.num_levels = num_levels
        self.num_random_phases = num_random_phases
        self.kernel = MaternKarhunenLoeveKernel(space, num_levels)

    def __call__(
        self, X: B.Numeric, params, *, key, normalize=None, **kwargs
    ) -> B.Numeric:
        """
        :param X: [N, D] points in the space to evaluate the map on.
        :param params: parameters of the kernel (lengthscale and smoothness).
        :param key: random state, either `np.random.RandomState`, `tf.random.Generator`,
                    `torch.Generator` or `jax.tensor` (representing random state).

                     Note that for any backend other than `jax`, passing the same `key`
                     twice does not guarantee that the feature map will be the same each time.
                     This is because these backends' random state has... a state.
                     One either has to recreate/restore the state each time or
                     make use of `geometric_kernels.utils.make_deterministic`.
        :param normalize: normalize to have unit average variance (if omitted
                          or None, follows the standard behavior of
                          MaternKarhunenLoeveKernel).
        :param **kwargs: unused.

        :return: `Tuple(key, features)` where `features` is [N, O] features,
                 and `key` is the new key for `jax`, and the same random
                 state (generator) for all other backends.
        """
        key, random_phases = self.space.random(key, self.num_random_phases)  # [O, D]
        eigenvalues = self.kernel.eigenvalues_laplacian

        spectrum = self.kernel._spectrum(
            eigenvalues**0.5,
            nu=params["nu"],
            lengthscale=params["lengthscale"],
        )

        weights = B.power(spectrum, 0.5)  # [L, 1]

        random_phases_b = B.cast(B.dtype(params["lengthscale"]), from_numpy(X, random_phases))

        phi_product = self.kernel.eigenfunctions.phi_product(
            X, random_phases_b, **params
        )  # [N, O, L]

        embedding = B.cast(B.dtype(params["lengthscale"]), phi_product)  # [N, O, L]
        weights_t = B.cast(B.dtype(params["lengthscale"]), B.transpose(weights))

        features = B.reshape(embedding * weights_t, B.shape(X)[0], -1)  # [N, O*L]
        normalize = normalize or (normalize is None and self.kernel.normalize)
        if normalize:
            normalizer = B.sqrt(B.sum(features**2, axis=-1, squeeze=False))
            features = features / normalizer

        return key, features


<<<<<<< HEAD
                     Note that for any backend other than `jax`, passing the same `key`
                     twice does not guarantee that the feature map will be the same each time.
                     This is because these backends' random state has... a state.
                     One either has to recreate/restore the state each time or
                     make use of `geometric_kernels.utils.make_deterministic`.
        :param normalize: normalize to have unit average variance (`True` by default).
        :param **kwargs: unused.
=======
class RandomPhaseFeatureMapNoncompact(FeatureMap):
    def __init__(self, space: NoncompactSymmetricSpace, num_random_phases: int = 3000):
        """
        Random phase feature map for noncompact symmetric space based on naive algorithm.
>>>>>>> 3f64c5b8

        :param space: Space.
        :param num_random_phases: number of random phases to use.
        """
        self.space = space
        self.num_random_phases = num_random_phases

    def __call__(
        self, X: B.Numeric, params, *, key, normalize=True, **kwargs
    ) -> B.Numeric:
        """
        :param X: [N, D] points in the space to evaluate the map on.
        :param params: parameters of the feature map (lengthscale and smoothness).
        :param key: random state, either `np.random.RandomState`, `tf.random.Generator`,
                    `torch.Generator` or `jax.tensor` (representing random state).

                     Note that for any backend other than `jax`, passing the same `key`
                     twice does not guarantee that the feature map will be the same each time.
                     This is because these backends' random state has... a state.
                     One either has to recreate/restore the state each time or
                     make use of `geometric_kernels.utils.make_deterministic`.
        :param normalize: normalize to have unit average variance (`True` by default).
        :param **kwargs: unused.

        :return: `Tuple(key, features)` where `features` is [N, O] features,
                 and `key` is the new key for `jax`, and the same random
                 state (generator) for all other backends.
        """

        # default behavior
        if normalize is None:
            normalize = True

        key, random_phases = self.space.random_phases(
            key, self.num_random_phases
        )  # [O, <axes>]

        key, random_lambda = base_density_sample(
            key,
            (self.num_random_phases, B.shape(self.space.rho)[0]),  # [O, D]
            params,
            self.space.dimension,
            self.space.rho,
        )  # [O, P]

        random_phases_b = B.expand_dims(
            B.cast(B.dtype(params["lengthscale"]), from_numpy(X, random_phases))
        )  # [1, O, <axes>]
        random_lambda_b = B.expand_dims(
            B.cast(B.dtype(params["lengthscale"]), from_numpy(X, random_lambda))
        )  # [1, O, P]
        X_b = B.expand_dims(X, axis=-1 - self.space.num_axes)  # [N, 1, <axes>]

        p = self.space.power_function(random_lambda_b, X_b, random_phases_b)  # [N, O]
        c = self.space.inv_harish_chandra(random_lambda_b)  # [1, O]

        features = B.concat(B.real(p) * c, B.imag(p) * c, axis=-1)  # [N, 2*O]
        if normalize:
            normalizer = B.sqrt(B.sum(features**2, axis=-1, squeeze=False))
            features = features / normalizer

        return key, features


<<<<<<< HEAD
    :param space: Hyperbolic space.
    :param num_random_phases: number of random phases to use.

    :return: Callable
        Signature: ``(X, params, key, **kwargs)``
        :param X: [N, D] points in the space to evaluate the map on.

        :param params: parameters of the feature map (lengthscale and smoothness).
        :param key: random state, either `np.random.RandomState`, `tf.random.Generator`,
                    `torch.Generator` or `jax.tensor` (representing random state).

                     Note that for any backend other than `jax`, passing the same `key`
                     twice does not guarantee that the feature map will be the same each time.
                     This is because these backends' random state has... a state.
                     One either has to recreate/restore the state each time or
                     make use of `geometric_kernels.utils.make_deterministic`.
        :param normalize: normalize to have unit average variance (`True` by default).

        :param kwargs: unused.
=======
class RejectionSamplingFeatureMapHyperbolic(FeatureMap):
    def __init__(self, space: Hyperbolic, num_random_phases: int = 3000):
        """
        Random phase feature map for the Hyperbolic space based on the
        rejection sampling algorithm.
>>>>>>> 3f64c5b8

        :param space: Hyperbolic space.
        :param num_random_phases: number of random phases to use.
        """
        self.space = space
        self.num_random_phases = num_random_phases

    def __call__(
        self, X: B.Numeric, params, *, key, normalize=True, **kwargs
    ) -> B.Numeric:
        """
        :param X: [N, D] points in the space to evaluate the map on.
        :param params: parameters of the feature map (lengthscale and smoothness).
        :param key: random state, either `np.random.RandomState`, `tf.random.Generator`,
                    `torch.Generator` or `jax.tensor` (representing random state).

                     Note that for any backend other than `jax`, passing the same `key`
                     twice does not guarantee that the feature map will be the same each time.
                     This is because these backends' random state has... a state.
                     One either has to recreate/restore the state each time or
                     make use of `geometric_kernels.utils.make_deterministic`.
        :param normalize: normalize to have unit average variance (`True` by default).
        :param **kwargs: unused.

        :return: `Tuple(key, features)` where `features` is [N, O] features,
                 and `key` is the new key for `jax`, and the same random
                 state (generator) for all other backends.
        """
        # Default behavior
        if normalize is None:
            normalize = True

        key, random_phases = self.space.random_phases(
            key, self.num_random_phases
        )  # [O, D]

        key, random_lambda = hyperbolic_density_sample(
            key,
            (self.num_random_phases, B.rank(self.space.rho)),
            params,
            self.space.dimension,
        )  # [O, 1]

        random_phases_b = B.expand_dims(
            B.cast(B.dtype(params["lengthscale"]), from_numpy(X, random_phases))
        )  # [1, O, D]
        random_lambda_b = B.expand_dims(
            B.cast(B.dtype(params["lengthscale"]), from_numpy(X, random_lambda))
        )  # [1, O, 1]
        X_b = B.expand_dims(X, axis=-2)  # [N, 1, D]

        p = self.space.power_function(random_lambda_b, X_b, random_phases_b)  # [N, O]

        features = B.concat(B.real(p), B.imag(p), axis=-1)  # [N, 2*O]
        if normalize:
            normalizer = B.sqrt(B.sum(features**2, axis=-1, squeeze=False))
            features = features / normalizer

        return key, features


<<<<<<< HEAD
                     Note that for any backend other than `jax`, passing the same `key`
                     twice does not guarantee that the feature map will be the same each time.
                     This is because these backends' random state has... a state.
                     One either has to recreate/restore the state each time or
                     make use of `geometric_kernels.utils.make_deterministic`.
        :param normalize: normalize to have unit average variance (`True` by default).
        :param kwargs: unused.
=======
class RejectionSamplingFeatureMapSpd(FeatureMap):
    def __init__(
        self,
        space: SymmetricPositiveDefiniteMatrices,
        num_random_phases: int = 3000,
    ):
        """
        Random phase feature map for the SPD (Symmetric Positive Definite) space based on the
        rejection sampling algorithm.
>>>>>>> 3f64c5b8

        :param space: SymmetricPositiveDefiniteMatrices space.
        :param num_random_phases: number of random phases to use.
        """
        self.space = space
        self.num_random_phases = num_random_phases

    def __call__(
        self, X: B.Numeric, params, *, key, normalize=True, **kwargs
    ) -> B.Numeric:
        """
        :param X: [N, D, D] points in the space to evaluate the map on.
        :param params: parameters of the feature map (lengthscale and smoothness).
        :param key: random state, either `np.random.RandomState`, `tf.random.Generator`,
                    `torch.Generator` or `jax.tensor` (representing random state).

                     Note that for any backend other than `jax`, passing the same `key`
                     twice does not guarantee that the feature map will be the same each time.
                     This is because these backends' random state has... a state.
                     One either has to recreate/restore the state each time or
                     make use of `geometric_kernels.utils.make_deterministic`.
        :param normalize: normalize to have unit average variance (`True` by default).
        :param **kwargs: unused.

        :return: `Tuple(key, features)` where `features` is [N, O] features,
                 and `key` is the new key for `jax`, and the same random
                 state (generator) for all other backends.
        """
        # Default behavior for normalization
        if normalize is None:
            normalize = True

        key, random_phases = self.space.random_phases(
            key, self.num_random_phases
        )  # [O, D, D]

        key, random_lambda = spd_density_sample(
            key, (self.num_random_phases,), params, self.space.degree, self.space.rho
        )  # [O, D]

        random_phases_b = B.expand_dims(
            B.cast(B.dtype(params["lengthscale"]), from_numpy(X, random_phases))
        )  # [1, O, D, D]
        random_lambda_b = B.expand_dims(
            B.cast(B.dtype(params["lengthscale"]), from_numpy(X, random_lambda))
        )  # [1, O, D]
        X_b = B.expand_dims(X, axis=-3)  # [N, 1, D, D]

        p = self.space.power_function(random_lambda_b, X_b, random_phases_b)  # [N, O]

        features = B.concat(B.real(p), B.imag(p), axis=-1)  # [N, 2*O]
        if normalize:
            normalizer = B.sqrt(B.sum(features**2, axis=-1, squeeze=False))
            features = features / normalizer

        return key, features


# compatibility layer
def deprecated(fn):
    """
    Ad-hoc decorator that suggests using new camel-cased classes instead of
    old snake-cased functions.
    """
    fn_name = fn.__name__
    new_name = "".join(word.title() for word in fn_name.split("_"))

    doc = globals()[new_name].__init__.__doc__

    def wrapper(*args, **kwargs):
        warnings.warn(
            f"Calling {fn.__name__} has been deprecated. "
            f"Please use {new_name} instead.",
            category=DeprecationWarning,
            stacklevel=2,
        )
        return fn(*args, **kwargs)

    wrapper.__doc__ = doc
    wrapper.__name__ = fn_name
    return wrapper


@deprecated
def deterministic_feature_map_compact(*args, **kwargs):
    return DeterministicFeatureMapCompact(*args, **kwargs)


@deprecated
def random_phase_feature_map_compact(*args, **kwargs):
    return RandomPhaseFeatureMapCompact(*args, **kwargs)


@deprecated
def random_phase_feature_map_noncompact(*args, **kwargs):
    return RandomPhaseFeatureMapNoncompact(*args, **kwargs)


@deprecated
def rejection_sampling_feature_map_hyperbolic(*args, **kwargs):
    return RejectionSamplingFeatureMapHyperbolic(*args, **kwargs)


@deprecated
def rejection_sampling_feature_map_spd(*args, **kwargs):
    return RejectionSamplingFeatureMapSpd(*args, **kwargs)<|MERGE_RESOLUTION|>--- conflicted
+++ resolved
@@ -77,26 +77,31 @@
         )  # [N, M]
         return None, features
 
-<<<<<<< HEAD
-    return _map
-
-
-def random_phase_feature_map_compact(
-    space: DiscreteSpectrumSpace,
-    num_levels: int,
-    num_random_phases: int = 3000,
-):
-    r"""
-    Random phase feature map for compact spaces based on the Laplacian eigendecomposition.
-
-    :param space: space.
-    :param num_levels: number of levels in the kernel approximation.
-    :param num_random_phases: number of random phases in generalized random phase Fourier features.
-
-    :return: Callable
-        Signature: ``(X, params, key, **kwargs)``
+
+class RandomPhaseFeatureMapCompact(FeatureMap):
+    def __init__(
+        self,
+        space: DiscreteSpectrumSpace,
+        num_levels: int,
+        num_random_phases: int = 3000,
+    ):
+        """
+        Random phase feature map for compact spaces based on the Laplacian eigendecomposition.
+
+        :param space: space.
+        :param num_levels: number of levels in the kernel approximation.
+        :param num_random_phases: number of random phases in generalized random phase Fourier features.
+        """
+        self.space = space
+        self.num_levels = num_levels
+        self.num_random_phases = num_random_phases
+        self.kernel = MaternKarhunenLoeveKernel(space, num_levels)
+
+    def __call__(
+        self, X: B.Numeric, params, *, key, normalize=None, **kwargs
+    ) -> B.Numeric:
+        """
         :param X: [N, D] points in the space to evaluate the map on.
-
         :param params: parameters of the kernel (lengthscale and smoothness).
         :param key: random state, either `np.random.RandomState`, `tf.random.Generator`,
                     `torch.Generator` or `jax.tensor` (representing random state).
@@ -110,46 +115,6 @@
                           or None, follows the standard behavior of
                           MaternKarhunenLoeveKernel).
         :param **kwargs: unused.
-=======
->>>>>>> 3f64c5b8
-
-class RandomPhaseFeatureMapCompact(FeatureMap):
-    def __init__(
-        self,
-        space: DiscreteSpectrumSpace,
-        num_levels: int,
-        num_random_phases: int = 3000,
-    ):
-        """
-        Random phase feature map for compact spaces based on the Laplacian eigendecomposition.
-
-        :param space: space.
-        :param num_levels: number of levels in the kernel approximation.
-        :param num_random_phases: number of random phases in generalized random phase Fourier features.
-        """
-        self.space = space
-        self.num_levels = num_levels
-        self.num_random_phases = num_random_phases
-        self.kernel = MaternKarhunenLoeveKernel(space, num_levels)
-
-    def __call__(
-        self, X: B.Numeric, params, *, key, normalize=None, **kwargs
-    ) -> B.Numeric:
-        """
-        :param X: [N, D] points in the space to evaluate the map on.
-        :param params: parameters of the kernel (lengthscale and smoothness).
-        :param key: random state, either `np.random.RandomState`, `tf.random.Generator`,
-                    `torch.Generator` or `jax.tensor` (representing random state).
-
-                     Note that for any backend other than `jax`, passing the same `key`
-                     twice does not guarantee that the feature map will be the same each time.
-                     This is because these backends' random state has... a state.
-                     One either has to recreate/restore the state each time or
-                     make use of `geometric_kernels.utils.make_deterministic`.
-        :param normalize: normalize to have unit average variance (if omitted
-                          or None, follows the standard behavior of
-                          MaternKarhunenLoeveKernel).
-        :param **kwargs: unused.
 
         :return: `Tuple(key, features)` where `features` is [N, O] features,
                  and `key` is the new key for `jax`, and the same random
@@ -184,7 +149,26 @@
         return key, features
 
 
-<<<<<<< HEAD
+class RandomPhaseFeatureMapNoncompact(FeatureMap):
+    def __init__(self, space: NoncompactSymmetricSpace, num_random_phases: int = 3000):
+        """
+        Random phase feature map for noncompact symmetric space based on naive algorithm.
+
+        :param space: Space.
+        :param num_random_phases: number of random phases to use.
+        """
+        self.space = space
+        self.num_random_phases = num_random_phases
+
+    def __call__(
+        self, X: B.Numeric, params, *, key, normalize=True, **kwargs
+    ) -> B.Numeric:
+        """
+        :param X: [N, D] points in the space to evaluate the map on.
+        :param params: parameters of the feature map (lengthscale and smoothness).
+        :param key: random state, either `np.random.RandomState`, `tf.random.Generator`,
+                    `torch.Generator` or `jax.tensor` (representing random state).
+
                      Note that for any backend other than `jax`, passing the same `key`
                      twice does not guarantee that the feature map will be the same each time.
                      This is because these backends' random state has... a state.
@@ -192,14 +176,54 @@
                      make use of `geometric_kernels.utils.make_deterministic`.
         :param normalize: normalize to have unit average variance (`True` by default).
         :param **kwargs: unused.
-=======
-class RandomPhaseFeatureMapNoncompact(FeatureMap):
-    def __init__(self, space: NoncompactSymmetricSpace, num_random_phases: int = 3000):
-        """
-        Random phase feature map for noncompact symmetric space based on naive algorithm.
->>>>>>> 3f64c5b8
-
-        :param space: Space.
+
+        :return: `Tuple(key, features)` where `features` is [N, O] features,
+                 and `key` is the new key for `jax`, and the same random
+                 state (generator) for all other backends.
+        """
+
+        # default behavior
+        if normalize is None:
+            normalize = True
+
+        key, random_phases = self.space.random_phases(
+            key, self.num_random_phases
+        )  # [O, <axes>]
+
+        key, random_lambda = base_density_sample(
+            key,
+            (self.num_random_phases, B.shape(self.space.rho)[0]),  # [O, D]
+            params,
+            self.space.dimension,
+            self.space.rho,
+        )  # [O, P]
+
+        random_phases_b = B.expand_dims(
+            B.cast(B.dtype(params["lengthscale"]), from_numpy(X, random_phases))
+        )  # [1, O, <axes>]
+        random_lambda_b = B.expand_dims(
+            B.cast(B.dtype(params["lengthscale"]), from_numpy(X, random_lambda))
+        )  # [1, O, P]
+        X_b = B.expand_dims(X, axis=-1 - self.space.num_axes)  # [N, 1, <axes>]
+
+        p = self.space.power_function(random_lambda_b, X_b, random_phases_b)  # [N, O]
+        c = self.space.inv_harish_chandra(random_lambda_b)  # [1, O]
+
+        features = B.concat(B.real(p) * c, B.imag(p) * c, axis=-1)  # [N, 2*O]
+        if normalize:
+            normalizer = B.sqrt(B.sum(features**2, axis=-1, squeeze=False))
+            features = features / normalizer
+
+        return key, features
+
+
+class RejectionSamplingFeatureMapHyperbolic(FeatureMap):
+    def __init__(self, space: Hyperbolic, num_random_phases: int = 3000):
+        """
+        Random phase feature map for the Hyperbolic space based on the
+        rejection sampling algorithm.
+
+        :param space: Hyperbolic space.
         :param num_random_phases: number of random phases to use.
         """
         self.space = space
@@ -226,97 +250,6 @@
                  and `key` is the new key for `jax`, and the same random
                  state (generator) for all other backends.
         """
-
-        # default behavior
-        if normalize is None:
-            normalize = True
-
-        key, random_phases = self.space.random_phases(
-            key, self.num_random_phases
-        )  # [O, <axes>]
-
-        key, random_lambda = base_density_sample(
-            key,
-            (self.num_random_phases, B.shape(self.space.rho)[0]),  # [O, D]
-            params,
-            self.space.dimension,
-            self.space.rho,
-        )  # [O, P]
-
-        random_phases_b = B.expand_dims(
-            B.cast(B.dtype(params["lengthscale"]), from_numpy(X, random_phases))
-        )  # [1, O, <axes>]
-        random_lambda_b = B.expand_dims(
-            B.cast(B.dtype(params["lengthscale"]), from_numpy(X, random_lambda))
-        )  # [1, O, P]
-        X_b = B.expand_dims(X, axis=-1 - self.space.num_axes)  # [N, 1, <axes>]
-
-        p = self.space.power_function(random_lambda_b, X_b, random_phases_b)  # [N, O]
-        c = self.space.inv_harish_chandra(random_lambda_b)  # [1, O]
-
-        features = B.concat(B.real(p) * c, B.imag(p) * c, axis=-1)  # [N, 2*O]
-        if normalize:
-            normalizer = B.sqrt(B.sum(features**2, axis=-1, squeeze=False))
-            features = features / normalizer
-
-        return key, features
-
-
-<<<<<<< HEAD
-    :param space: Hyperbolic space.
-    :param num_random_phases: number of random phases to use.
-
-    :return: Callable
-        Signature: ``(X, params, key, **kwargs)``
-        :param X: [N, D] points in the space to evaluate the map on.
-
-        :param params: parameters of the feature map (lengthscale and smoothness).
-        :param key: random state, either `np.random.RandomState`, `tf.random.Generator`,
-                    `torch.Generator` or `jax.tensor` (representing random state).
-
-                     Note that for any backend other than `jax`, passing the same `key`
-                     twice does not guarantee that the feature map will be the same each time.
-                     This is because these backends' random state has... a state.
-                     One either has to recreate/restore the state each time or
-                     make use of `geometric_kernels.utils.make_deterministic`.
-        :param normalize: normalize to have unit average variance (`True` by default).
-
-        :param kwargs: unused.
-=======
-class RejectionSamplingFeatureMapHyperbolic(FeatureMap):
-    def __init__(self, space: Hyperbolic, num_random_phases: int = 3000):
-        """
-        Random phase feature map for the Hyperbolic space based on the
-        rejection sampling algorithm.
->>>>>>> 3f64c5b8
-
-        :param space: Hyperbolic space.
-        :param num_random_phases: number of random phases to use.
-        """
-        self.space = space
-        self.num_random_phases = num_random_phases
-
-    def __call__(
-        self, X: B.Numeric, params, *, key, normalize=True, **kwargs
-    ) -> B.Numeric:
-        """
-        :param X: [N, D] points in the space to evaluate the map on.
-        :param params: parameters of the feature map (lengthscale and smoothness).
-        :param key: random state, either `np.random.RandomState`, `tf.random.Generator`,
-                    `torch.Generator` or `jax.tensor` (representing random state).
-
-                     Note that for any backend other than `jax`, passing the same `key`
-                     twice does not guarantee that the feature map will be the same each time.
-                     This is because these backends' random state has... a state.
-                     One either has to recreate/restore the state each time or
-                     make use of `geometric_kernels.utils.make_deterministic`.
-        :param normalize: normalize to have unit average variance (`True` by default).
-        :param **kwargs: unused.
-
-        :return: `Tuple(key, features)` where `features` is [N, O] features,
-                 and `key` is the new key for `jax`, and the same random
-                 state (generator) for all other backends.
-        """
         # Default behavior
         if normalize is None:
             normalize = True
@@ -350,15 +283,6 @@
         return key, features
 
 
-<<<<<<< HEAD
-                     Note that for any backend other than `jax`, passing the same `key`
-                     twice does not guarantee that the feature map will be the same each time.
-                     This is because these backends' random state has... a state.
-                     One either has to recreate/restore the state each time or
-                     make use of `geometric_kernels.utils.make_deterministic`.
-        :param normalize: normalize to have unit average variance (`True` by default).
-        :param kwargs: unused.
-=======
 class RejectionSamplingFeatureMapSpd(FeatureMap):
     def __init__(
         self,
@@ -368,7 +292,6 @@
         """
         Random phase feature map for the SPD (Symmetric Positive Definite) space based on the
         rejection sampling algorithm.
->>>>>>> 3f64c5b8
 
         :param space: SymmetricPositiveDefiniteMatrices space.
         :param num_random_phases: number of random phases to use.
