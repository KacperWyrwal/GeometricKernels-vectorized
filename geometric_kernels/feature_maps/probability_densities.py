"""
This module provide the routines for sampling from the Gaussian and Student-t
probability densities in a backend-agnostic way. It also provides the routines
for sampling the non-standard probability densities that arise in relation to
the :class:`~.spaces.Hyperbolic` and
:class:`~.spaces.SymmetricPositiveDefiniteMatrices` spaces.
"""

import operator
from functools import reduce
from typing import List, Tuple

import lab as B
import numpy as np
<<<<<<< HEAD
from beartype.typing import Dict, List, Optional, Tuple
=======
from opt_einsum import contract as einsum
>>>>>>> a63f5293
from sympy import Poly, Product, symbols

from geometric_kernels.lab_extras import (
    cumsum,
    dtype_double,
    dtype_integer,
    eigvalsh,
    from_numpy,
)
from geometric_kernels.utils.utils import ordered_pairwise_differences


<<<<<<< HEAD
def student_t_sample(
    key: B.RandomState,
    size: B.Numeric,
    deg_freedom: B.Numeric,
    dtype: Optional[B.DType] = None,
) -> Tuple[B.RandomState, B.Numeric]:
    r"""
    Sample from the Student-t distribution with `deg_freedom` degrees of
    freedom, using `key` random state, returning sample of shape `size`.

    Student-t random variable with `nu` degrees of freedom can be represented
    as $T=\frac{Z}{\sqrt{V/\nu}}$, where `Z` is the standard Gaussian random
    variable and `V` is a $\chi^2(\nu)$ random variable. The $\chi^2(\nu)$
    distribution is the same as $\Gamma(\nu / 2, 2)$ distribution, and
    therefore $V/\nu \sim \Gamma(\nu / 2, 2 / \nu)$. We use these properties
    to sample the Student-t random variable.

    :param key:
        Either `np.random.RandomState`, `tf.random.Generator`,
        `torch.Generator` or `jax.tensor` (representing random state).
    :param size:
        Shape of the returned sample.
    :param deg_freedom:
        The number of degrees of freedom of the Student-t distribution.
    :param dtype:
        dtype of the returned tensor.

    :return:
        `Tuple(key, samples)` where `samples` is a `size`-shaped array of
        samples of type `dtype`, and `key` is the updated random key for `jax`,
        or the similar random state (generator) for any other backend.
=======
def student_t_sample(key, loc, shape, df, size, dtype=None):
    r"""
    Sample from the mulitvariate Student-t distribution
    with mean `loc`, covariance `shape` and `df` degrees of freedom,
    using `key` random state, returning sample of the shape `size`.

    Multivariate Student-t random variable with `nu` degrees of freedom
    can be represented as :math:`T=\frac{Z}{\sqrt{V/\nu}} + loc`,
    where `Z` is the centered normal r.v. with covariance `shape` and
    `V` is :math:`\chi^2(\nu)` r.v. The :math:`\chi^2(\nu)` distribution
    is the same as `\Gamma(\nu / 2, 2)` distribution, and therefore
    :math:`V/\nu \sim \Gamma(\nu / 2, 2 / \nu)`

    We use these properties to sample the student-t random variable.

    :param key: either `np.random.RandomState`, `tf.random.Generator`,
                `torch.Generator` or `jax.tensor` (representing random state).
    :param loc: (n,) vector
    :param shape: (n, n) positive definite matrix
    :param size: shape of the returned sample.
    :param df: degrees of freedom of the student-t distribution.
    :param dtype: dtype of the returned tensor.
>>>>>>> a63f5293
    """
    assert B.shape(df) == (1,), "df must be a 1-vector."

    n = int(B.length(loc))

    assert B.shape(loc) == (n,), "loc must be a 1-dim vector"
    assert B.shape(shape) == (n, n), "shape must be a matrix"

    shape_sqrt = B.chol(shape)
    dtype = dtype or dtype_double(key)
    key, z = B.randn(key, dtype, *size, n)
    z = einsum("...i,ji->...j", z, shape_sqrt)

    key, g = B.randgamma(
        key,
        dtype,
        *size,
        alpha=df / 2,
        scale=2,
    )

    g = B.squeeze(g, axis=-1)

    u = (z / B.sqrt(g / df)[..., None]) + loc

    return key, u


def base_density_sample(
<<<<<<< HEAD
    key: B.RandomState,
    size: B.Numeric,
    params: Dict[str, B.Numeric],
    dim: int,
    rho: B.Numeric,
) -> Tuple[B.RandomState, B.Numeric]:
=======
    key,
    size: Tuple[int],
    params,
    dim,
    rho,
    shift_laplacian: bool = True,
):
>>>>>>> a63f5293
    r"""
    The Matérn kernel's spectral density is $p_{\nu,\kappa}(\lambda)$, where
    $\nu$ is the smoothness parameter, $\kappa$ is the length scale and
    $p_{\nu,\kappa}$ is the Student-t or Gaussian density, depending on the
    smoothness.

    We call it "base density" and this function returns a sample from it.

<<<<<<< HEAD
    :param key:
        Either `np.random.RandomState`, `tf.random.Generator`,
        `torch.Generator` or `jax.tensor` (representing random state).
    :param size:
        Shape of the returned sample.
    :param params:
        Params of the kernel.
    :param dim:
        Dimensionality of the space the kernel is defined on.
    :param rho:
        $\rho$ vector of the space.

    :return:
        `Tuple(key, samples)` where `samples` is a `size`-shaped array of
        samples, and `key` is the updated random key for `jax`, or the similar
        random state (generator) for any other backend.
=======
    :param key: either `np.random.RandomState`, `tf.random.Generator`,
                `torch.Generator` or `jax.tensor` (representing random state).
    :param size: shape of the returned sample.
    :param params: params of the kernel.
    :param dim: dimensionality of the space the kernel is defined on.
    :param rho: `rho` vector of the space.
    :param shift_laplacian: if true redefines kernel by shifting Laplacian,
                this makes the Matern's kernels more flexible.
>>>>>>> a63f5293
    """
    assert "nu" in params
    assert "lengthscale" in params

    nu = params["nu"]
    L = params["lengthscale"]

    rho_size = B.size(rho)

    # Note: 1.0 in safe_nu can be replaced by any finite positive value
    safe_nu = B.where(nu == np.inf, B.cast(B.dtype(L), np.r_[1.0]), nu)

    # for nu == np.inf
    # sample from Gaussian
    key, u_nu_infinite = B.randn(key, B.dtype(L), *size, rho_size)
    # for nu < np.inf
<<<<<<< HEAD
    # sample from the Student-t with 2\nu + dim(space) - dim(rho)  degrees of freedom
    deg_freedom = 2 * safe_nu + dim - B.rank(rho)
    key, u_nu_finite = student_t_sample(key, size, deg_freedom, B.dtype(L))
=======
    # sample from the student-t with 2\nu + dim(space) - dim(rho)  degrees of freedom
    df = 2 * safe_nu + dim - rho_size

    dtype = B.dtype(L)

    key, u_nu_finite = student_t_sample(
        key,
        B.zeros(dtype, rho_size),
        B.eye(dtype, rho_size),
        df,
        size,
        dtype,
    )
>>>>>>> a63f5293

    u = B.where(nu == np.inf, u_nu_infinite, u_nu_finite)

    scale_nu_infinite = L
    if shift_laplacian:
        scale_nu_finite = B.sqrt(df / (2 * safe_nu / L**2))
    else:
        scale_nu_finite = B.sqrt(df / (2 * safe_nu / L**2 + B.sum(rho**2)))

    scale = B.where(nu == np.inf, scale_nu_infinite, scale_nu_finite)

    scale = B.cast(B.dtype(u), scale)
    return key, u / scale


def _randcat_fix(
    key: B.RandomState, dtype: B.DType, size: B.Numeric, p: B.Numeric
) -> Tuple[B.RandomState, B.Numeric]:
    """
    Sample from the categorical variable with probabilities `p`.

    :param key:
        Either `np.random.RandomState`, `tf.random.Generator`,
        `torch.Generator` or `jax.tensor` (representing random state).
    :param dtype:
        dtype of the returned tensor.
    :param size:
        Shape of the returned sample.
    :param p:
        Vector of (potentially unnormalized) probabilities
        defining the discrete distribution to sample from.

    :return:
        `Tuple(key, samples)` where `samples` is a `size`-shaped array of
        samples of type `dtype`, and `key` is the updated random key for `jax`,
        or the similar random state (generator) for any other backend.
    """
    p = p / B.sum(p, axis=-1, squeeze=False)
    # Perform sampling routine.
    cdf = cumsum(p, axis=-1)
    key, u = B.rand(key, dtype, size, *B.shape(p)[:-1])
    inds = B.argmax(B.cast(dtype_integer(key), u[..., None] < cdf[None]), axis=-1)
    return key, B.cast(dtype, inds)


def _alphas(n: int) -> B.Numeric:
    r"""
    Compute alphas for Prop. 16 & 17 of cite:t:`azangulov2023`
    for the hyperbolic space of dimension `n`.

    :param n:
        Dimension of the hyperbolic space, n >= 2.

    :return:
        Array of alphas.

    .. todo::
        Precompute these, rather than computing in runtime.

    .. todo::
        Update proposition numbers when the paper gets published.
    """
    assert n >= 2
    x, j = symbols("x, j")
    if (n % 2) == 0:
        m = n // 2
        prod = x * Product(x**2 + (2 * j - 3) ** 2 / 4, (j, 2, m)).doit()
    else:
        m = (n - 1) // 2
        prod = Product(x**2 + j**2, (j, 0, m - 1)).doit()
    return np.array(Poly(prod, x).all_coeffs()).astype(np.float64)[::-1]


def _sample_mixture_heat(
    key: B.RandomState, alpha: B.Numeric, lengthscale: B.Numeric
) -> Tuple[B.RandomState, B.Numeric]:
    r"""
    Sample from the mixture distribution from Prop. 16 for specific alphas
    `alpha` and length scale (kappa) `lengthscale` using `key` random state.

    :param key:
        Either `np.random.RandomState`, `tf.random.Generator`,
        `torch.Generator` or `jax.tensor` (representing random state).
    :param alpha:
        Unnormalized coefficients of the mixture.
    :param lengthscale:
        Length scale (kappa).

    :return:
        `Tuple(key, sample)` where `sample` is a single sample from the
        distribution, and `key` is the updated random key for `jax`, or the
        similar random state (generator) for any other backend.

    .. todo::
       Do we need reparameterization trick for hyperparameter optimization?

    .. todo::
        Update proposition numbers when the paper gets published.
    """
    assert B.rank(alpha) == 1
    m = B.shape(alpha)[0] - 1
    assert m >= 0
    dtype = B.dtype(lengthscale)
    js = B.range(dtype, 0, m + 1)

    # Gamma((js+1)/2) should be positive real, so G = exp(log(abs(G)))
    beta = 2 ** ((1 - js) / 2) / B.exp(B.loggamma((js + 1) / 2)) * lengthscale

    alpha = B.cast(dtype, from_numpy(beta, alpha))
    cs_unnorm = alpha / beta
    cs = cs_unnorm / B.sum(cs_unnorm)
    key, ind = _randcat_fix(key, dtype, 1, cs)

    # Gamma(nu/2, 2) distribution is the same as chi2(nu) distribution
    key, s = B.randgamma(key, dtype, 1, alpha=(ind + 1) / 2, scale=2)
    s = B.sqrt(s) / lengthscale
    return key, s


<<<<<<< HEAD
def _sample_mixture_matern(
    key: B.RandomState,
    alpha: B.Numeric,
    lengthscale: B.Numeric,
    nu: B.Numeric,
    dim: int,
) -> Tuple[B.RandomState, B.Numeric]:
    r"""
    Sample from the mixture distribution from Prop. 17 of
    cite:t:`azangulov2023` for specific alphas `alpha`, length
    scale (kappa) `lengthscale`, smoothness `nu` and dimension `dim`, using
    `key` random state.

    :param key:
        Either `np.random.RandomState`, `tf.random.Generator`,
        `torch.Generator` or `jax.tensor` (representing random state).
    :param alpha:
        Unnormalized coefficients of the mixture.
    :param lengthscale:
        Length scale ($\kappa$).
    :param nu:
        Smoothness parameter of Matérn kernels ($\nu$).
    :param dim:
        Dimension of the hyperbolic space.

    :return:
        `Tuple(key, sample)` where `sample` is a single sample from the
        distribution, and `key` is the updated random key for `jax`, or the
        similar random state (generator) for any other backend.

    .. todo::
       Do we need reparameterization trick for hyperparameter optimization?

    .. todo::
        Update proposition numbers when the paper gets published.
=======
def sample_mixture_matern(
    key, alpha, lengthscale, nu, dim, shift_laplacian: bool = True
):
    r"""
    Sample from the mixture distribution from Prop. 17 for specific alphas
    `alpha`, length scale (kappa) `lengthscale`, smoothness `nu` and dimnesion
    `dim`, using `key` random state.

    :param key: either `np.random.RandomState`, `tf.random.Generator`,
                `torch.Generator` or `jax.tensor` (representing random state).
    :param alpha: unnormalized coefficients of the mixture.
    :param lengthscale: length scale (kappa).
    :param nu: smoothness parameter of Matérn kernels.
    :param dim: dimension of the hyperbolic space.
    :param shift_laplacian: if true redefines kernel by shifting Laplacian,
                this makes the Matern's kernels more flexible.
    TODO: reparameterization trick.
>>>>>>> a63f5293
    """
    assert B.rank(alpha) == 1
    m = B.shape(alpha)[0] - 1
    assert m >= 0
    dtype = B.dtype(lengthscale)
    js = B.range(dtype, 0, m + 1)
    if shift_laplacian:
        gamma = 2 * nu / lengthscale**2
    else:
        gamma = 2 * nu / lengthscale**2 + ((dim - 1) / 2) ** 2

    # B(x, y) = Gamma(x) Gamma(y) / Gamma(x+y)
    beta = B.exp(
        B.loggamma((js + 1) / 2)
        + B.loggamma(nu + (dim - js - 1) / 2)
        - B.loggamma(nu + dim / 2)
    )
    beta = 2.0 / beta
    beta = beta * B.power(gamma, nu + (dim - js - 1) / 2)

    alpha = B.cast(dtype, from_numpy(beta, alpha))
    cs_unnorm = alpha / beta
    cs = cs_unnorm / B.sum(cs_unnorm)

    key, ind = _randcat_fix(key, dtype, 1, cs)
    key, p = B.randbeta(
        key, dtype, 1, alpha=(ind + 1) / 2, beta=nu + (dim - ind - 1) / 2
    )
    p = p / (1 - p)  # beta prime distribution
    s = B.sqrt(gamma * p)
    return key, s


<<<<<<< HEAD
def hyperbolic_density_sample(
    key: B.RandomState, size: B.Numeric, params: Dict[str, B.Numeric], dim: int
) -> Tuple[B.RandomState, B.Numeric]:
    r"""
    This function samples from the full (i.e., including the $c(\lambda)^{-2}$
    factor, where $c$ is the Harish-Chandra's $c$-function) spectral density of
    the heat/Matérn kernel on the hyperbolic space, using rejection sampling.

    :param key:
        Either `np.random.RandomState`, `tf.random.Generator`,
        `torch.Generator` or `jax.tensor` (representing random state).
    :param size:
        Shape of the returned sample.
    :param params:
        Params of the kernel.
    :param dim:
        Dimensionality of the space the kernel is defined on.

    :return:
        `Tuple(key, samples)` where `samples` is a `size`-shaped array of
        samples, and `key` is the updated random key for `jax`, or the similar
        random state (generator) for any other backend.
=======
def hyperbolic_density_sample(key, size, params, dim, shift_laplacian: bool = True):
    r"""
    :param key: either `np.random.RandomState`, `tf.random.Generator`,
                `torch.Generator` or `jax.tensor` (representing random state).
    :param size: shape of the returned sample.
    :param params: params of the kernel.
    :param dim: dimensionality of the space the kernel is defined on.
    :param shift_laplacian: if true redefines kernel by shifting Laplacian,
                this makes the Matern's kernels more flexible.
>>>>>>> a63f5293
    """
    assert "nu" in params
    assert "lengthscale" in params

    nu = params["nu"]
    L = params["lengthscale"]

    alpha = _alphas(dim)

    def base_sampler(key):
        # Note: 1.0 in safe_nu can be replaced by any finite positive value
        safe_nu = B.where(nu == np.inf, B.cast(B.dtype(L), np.r_[1.0]), nu)

        # for nu == np.inf
        key, sample_mixture_nu_infinite = _sample_mixture_heat(key, alpha, L)
        # for nu < np.inf
<<<<<<< HEAD
        key, sample_mixture_nu_finite = _sample_mixture_matern(
            key, alpha, L, safe_nu, dim
=======
        key, sample_mixture_nu_finite = sample_mixture_matern(
            key, alpha, L, safe_nu, dim, shift_laplacian
>>>>>>> a63f5293
        )

        return key, B.where(
            nu == np.inf, sample_mixture_nu_infinite, sample_mixture_nu_finite
        )

    samples: List[B.Numeric] = []
<<<<<<< HEAD
=======

>>>>>>> a63f5293
    while len(samples) < reduce(operator.mul, size, 1):
        key, proposal = base_sampler(key)

        # accept with probability tanh(pi*proposal)
        key, u = B.rand(key, B.dtype(L), 1)
        acceptance = B.all(u < B.tanh(B.pi * proposal))

        key, sign_z = B.rand(key, B.dtype(L), 1)
        sign = B.sign(sign_z - 0.5)  # +1 or -1 with probability 0.5
        if ((dim % 2) == 1) or acceptance:
            samples.append(sign * proposal)
    samples = B.reshape(B.concat(*samples), *size)
    return key, B.cast(B.dtype(L), samples)


<<<<<<< HEAD
def spd_density_sample(
    key: B.RandomState,
    size: B.Numeric,
    params: Dict[str, B.Numeric],
    degree: int,
    rho: B.Numeric,
) -> Tuple[B.RandomState, B.Numeric]:
    r"""
    This function samples from the full (i.e., including the $c(\lambda)^{-2}$
    factor, where $c$ is the Harish-Chandra's $c$-function) spectral density
    of the heat/Matérn kernel on the manifold of symmetric positive definite
    matrices, using rejection sampling.

    :param key:
        Either `np.random.RandomState`, `tf.random.Generator`,
        `torch.Generator` or `jax.tensor` (representing random state).
    :param size:
        Shape of the returned sample.
    :param params:
        Params of the kernel.
    :param dim:
        Dimensionality of the space the kernel is defined on.

    :return:
        `Tuple(key, samples)` where `samples` is a `size`-shaped array of
        samples, and `key` is the updated random key for `jax`, or the similar
        random state (generator) for any other backend.
=======
def spd_density_sample(key, size, params, degree, rho, shift_laplacian: bool = True):
    r"""
    :param key: either `np.random.RandomState`, `tf.random.Generator`,
                `torch.Generator` or `jax.tensor` (representing random state).
    :param size: shape of the returned sample.
    :param params: params of the kernel.
    :param degree: size of spd matrices.
    :param rho: `rho` vector of the space.
    :param shift_laplacian: if true redefines kernel by shifting Laplacian,
                this makes the Matern's kernels more flexible.
>>>>>>> a63f5293
    """
    nu = params["nu"]
    L = params["lengthscale"]

    samples: List[B.Numeric] = []
    while len(samples) < reduce(operator.mul, size, 1):
        key, X = B.randn(key, B.dtype(L), degree, degree)
        M = (X + B.transpose(X)) / 2

        eigv = eigvalsh(M)  # [D]

        # Note: 1.0 in safe_nu can be replaced by any finite positive value
        safe_nu = B.where(nu == np.inf, B.cast(B.dtype(L), np.r_[1.0]), nu)

        # for nu == np.inf
        proposal_nu_infinite = eigv / L

        # for nu < np.inf
        if shift_laplacian:
            eigv_nu_finite = eigv * B.sqrt(2 * safe_nu) / L
        else:
            eigv_nu_finite = eigv * B.sqrt(2 * safe_nu / L**2 + B.sum(rho**2))
        # Gamma(nu, 2) distribution is the same as chi2(2nu) distribution
        key, chi2_sample = B.randgamma(key, B.dtype(L), 1, alpha=safe_nu, scale=2)
        chi_sample = B.sqrt(chi2_sample)
        proposal_nu_finite = eigv_nu_finite / chi_sample  # [D]

        proposal = B.where(nu == np.inf, proposal_nu_infinite, proposal_nu_finite)

        diffp = ordered_pairwise_differences(proposal)
        diffp = B.pi * B.abs(diffp)
        logprod = B.sum(B.log(B.tanh(diffp)), axis=-1)
        prod = B.exp(logprod)
        assert B.all(prod > 0)

        # accept with probability `prod`
        key, u = B.rand(key, B.dtype(L), 1)
        acceptance = B.all(u < prod)
        if acceptance:
            samples.append(proposal)

    samples = B.reshape(B.concat(*samples), *size, degree)
    return key, samples<|MERGE_RESOLUTION|>--- conflicted
+++ resolved
@@ -12,11 +12,8 @@
 
 import lab as B
 import numpy as np
-<<<<<<< HEAD
 from beartype.typing import Dict, List, Optional, Tuple
-=======
 from opt_einsum import contract as einsum
->>>>>>> a63f5293
 from sympy import Poly, Product, symbols
 
 from geometric_kernels.lab_extras import (
@@ -29,62 +26,54 @@
 from geometric_kernels.utils.utils import ordered_pairwise_differences
 
 
-<<<<<<< HEAD
 def student_t_sample(
     key: B.RandomState,
-    size: B.Numeric,
-    deg_freedom: B.Numeric,
+    loc: B.Numeric,
+    shape: B.Numeric,
+    df: B.Numeric,
+    size: Tuple[int, ...],
     dtype: Optional[B.DType] = None,
 ) -> Tuple[B.RandomState, B.Numeric]:
     r"""
-    Sample from the Student-t distribution with `deg_freedom` degrees of
-    freedom, using `key` random state, returning sample of shape `size`.
-
-    Student-t random variable with `nu` degrees of freedom can be represented
-    as $T=\frac{Z}{\sqrt{V/\nu}}$, where `Z` is the standard Gaussian random
-    variable and `V` is a $\chi^2(\nu)$ random variable. The $\chi^2(\nu)$
-    distribution is the same as $\Gamma(\nu / 2, 2)$ distribution, and
-    therefore $V/\nu \sim \Gamma(\nu / 2, 2 / \nu)$. We use these properties
-    to sample the Student-t random variable.
-
-    :param key:
-        Either `np.random.RandomState`, `tf.random.Generator`,
-        `torch.Generator` or `jax.tensor` (representing random state).
+    Sample from the multivariate Student's t-distribution with mean vector
+    `loc`, shape matrix `shape` and `df` degrees of freedom, using `key` random
+    state, and returning sample of shape `size`.
+
+    A multivariate Student's t random vector $T$ with $\nu$ degrees of freedom,
+    a mean vector $\mu$ and a shape matrix $\Sigma$ can be represented as
+
+    .. math:: T = \frac{Z}{\sqrt{V/\nu}} + \mu,
+
+    where $Z \sim N(0, \Sigma)$ and $V \sim \chi^2(\nu)$. The $\chi^2(\nu)$
+    distribution, in its turn, is the same as $\Gamma(\nu / 2, 2)$ distribution,
+    and therefore $V/\nu \sim \Gamma(\nu / 2, 2 / \nu)$. We use these properties
+    to sample a multivariate Student's t random vector by sampling a Gaussian
+    random vector and a Gamma random variable.
+
+    .. warning:: The `shape` parameter has little to do with tensor shapes,
+        it is similar to the covariance matrix in the Gaussian distribution.
+
+    :param key:
+        Either `np.random.RandomState`, `tf.random.Generator`,
+        `torch.Generator` or `jax.tensor` (representing random state).
+    :param loc:
+        Mean vector of the multivariate Student's t-distribution.
+        An array of shape (n,).
+    :param shape:
+        Shape matrix of the multivariate Student's t-distribution.
+        An array of shape (n, n).
     :param size:
-        Shape of the returned sample.
+        The returned array `samples` will have the shape `(*size, n)`.
     :param deg_freedom:
-        The number of degrees of freedom of the Student-t distribution.
+        The number of degrees of freedom of the Student-t distribution,
+        represented as a (1,)-array of the used backend.
     :param dtype:
         dtype of the returned tensor.
 
     :return:
-        `Tuple(key, samples)` where `samples` is a `size`-shaped array of
+        `Tuple(key, samples)` where `samples` is a `(*size, n)`-shaped array of
         samples of type `dtype`, and `key` is the updated random key for `jax`,
         or the similar random state (generator) for any other backend.
-=======
-def student_t_sample(key, loc, shape, df, size, dtype=None):
-    r"""
-    Sample from the mulitvariate Student-t distribution
-    with mean `loc`, covariance `shape` and `df` degrees of freedom,
-    using `key` random state, returning sample of the shape `size`.
-
-    Multivariate Student-t random variable with `nu` degrees of freedom
-    can be represented as :math:`T=\frac{Z}{\sqrt{V/\nu}} + loc`,
-    where `Z` is the centered normal r.v. with covariance `shape` and
-    `V` is :math:`\chi^2(\nu)` r.v. The :math:`\chi^2(\nu)` distribution
-    is the same as `\Gamma(\nu / 2, 2)` distribution, and therefore
-    :math:`V/\nu \sim \Gamma(\nu / 2, 2 / \nu)`
-
-    We use these properties to sample the student-t random variable.
-
-    :param key: either `np.random.RandomState`, `tf.random.Generator`,
-                `torch.Generator` or `jax.tensor` (representing random state).
-    :param loc: (n,) vector
-    :param shape: (n, n) positive definite matrix
-    :param size: shape of the returned sample.
-    :param df: degrees of freedom of the student-t distribution.
-    :param dtype: dtype of the returned tensor.
->>>>>>> a63f5293
     """
     assert B.shape(df) == (1,), "df must be a 1-vector."
 
@@ -114,57 +103,43 @@
 
 
 def base_density_sample(
-<<<<<<< HEAD
     key: B.RandomState,
-    size: B.Numeric,
+    size: Tuple[int, ...],
     params: Dict[str, B.Numeric],
     dim: int,
     rho: B.Numeric,
-) -> Tuple[B.RandomState, B.Numeric]:
-=======
-    key,
-    size: Tuple[int],
-    params,
-    dim,
-    rho,
-    shift_laplacian: bool = True,
-):
->>>>>>> a63f5293
+    shifted_laplacian: bool = True,
+) -> Tuple[B.RandomState, B.Numeric]:
     r"""
     The Matérn kernel's spectral density is $p_{\nu,\kappa}(\lambda)$, where
     $\nu$ is the smoothness parameter, $\kappa$ is the length scale and
-    $p_{\nu,\kappa}$ is the Student-t or Gaussian density, depending on the
+    $p_{\nu,\kappa}$ is the Student's t or Gaussian density, depending on the
     smoothness.
 
     We call it "base density" and this function returns a sample from it.
 
-<<<<<<< HEAD
     :param key:
         Either `np.random.RandomState`, `tf.random.Generator`,
         `torch.Generator` or `jax.tensor` (representing random state).
     :param size:
-        Shape of the returned sample.
+        The returned array `samples` will have the shape `(*size, dim)`.
     :param params:
         Params of the kernel.
     :param dim:
         Dimensionality of the space the kernel is defined on.
     :param rho:
         $\rho$ vector of the space.
-
-    :return:
-        `Tuple(key, samples)` where `samples` is a `size`-shaped array of
-        samples, and `key` is the updated random key for `jax`, or the similar
-        random state (generator) for any other backend.
-=======
-    :param key: either `np.random.RandomState`, `tf.random.Generator`,
-                `torch.Generator` or `jax.tensor` (representing random state).
-    :param size: shape of the returned sample.
-    :param params: params of the kernel.
-    :param dim: dimensionality of the space the kernel is defined on.
-    :param rho: `rho` vector of the space.
-    :param shift_laplacian: if true redefines kernel by shifting Laplacian,
-                this makes the Matern's kernels more flexible.
->>>>>>> a63f5293
+    :param shifted_laplacian:
+        If True, assumes that the kernels are defined in terms of the shifted
+        Laplacian. This often makes Matérn kernels more flexible by widening
+        the effective range of the length scale parameter.
+
+        Defaults to True.
+
+    :return:
+        `Tuple(key, samples)` where `samples` is a `(*size, dim)`-shaped array
+        of samples, and `key` is the updated random key for `jax`, or the
+        similar random state (generator) for any other backend.
     """
     assert "nu" in params
     assert "lengthscale" in params
@@ -181,11 +156,6 @@
     # sample from Gaussian
     key, u_nu_infinite = B.randn(key, B.dtype(L), *size, rho_size)
     # for nu < np.inf
-<<<<<<< HEAD
-    # sample from the Student-t with 2\nu + dim(space) - dim(rho)  degrees of freedom
-    deg_freedom = 2 * safe_nu + dim - B.rank(rho)
-    key, u_nu_finite = student_t_sample(key, size, deg_freedom, B.dtype(L))
-=======
     # sample from the student-t with 2\nu + dim(space) - dim(rho)  degrees of freedom
     df = 2 * safe_nu + dim - rho_size
 
@@ -199,12 +169,11 @@
         size,
         dtype,
     )
->>>>>>> a63f5293
 
     u = B.where(nu == np.inf, u_nu_infinite, u_nu_finite)
 
     scale_nu_infinite = L
-    if shift_laplacian:
+    if shifted_laplacian:
         scale_nu_finite = B.sqrt(df / (2 * safe_nu / L**2))
     else:
         scale_nu_finite = B.sqrt(df / (2 * safe_nu / L**2 + B.sum(rho**2)))
@@ -216,7 +185,7 @@
 
 
 def _randcat_fix(
-    key: B.RandomState, dtype: B.DType, size: B.Numeric, p: B.Numeric
+    key: B.RandomState, dtype: B.DType, size: int, p: B.Numeric
 ) -> Tuple[B.RandomState, B.Numeric]:
     """
     Sample from the categorical variable with probabilities `p`.
@@ -227,13 +196,13 @@
     :param dtype:
         dtype of the returned tensor.
     :param size:
-        Shape of the returned sample.
+        Number of samples returned.
     :param p:
         Vector of (potentially unnormalized) probabilities
         defining the discrete distribution to sample from.
 
     :return:
-        `Tuple(key, samples)` where `samples` is a `size`-shaped array of
+        `Tuple(key, samples)` where `samples` is a `(size,)`-shaped array of
         samples of type `dtype`, and `key` is the updated random key for `jax`,
         or the similar random state (generator) for any other backend.
     """
@@ -278,7 +247,7 @@
 ) -> Tuple[B.RandomState, B.Numeric]:
     r"""
     Sample from the mixture distribution from Prop. 16 for specific alphas
-    `alpha` and length scale (kappa) `lengthscale` using `key` random state.
+    `alpha` and length scale ($\kappa$) `lengthscale` using `key` random state.
 
     :param key:
         Either `np.random.RandomState`, `tf.random.Generator`,
@@ -286,7 +255,7 @@
     :param alpha:
         Unnormalized coefficients of the mixture.
     :param lengthscale:
-        Length scale (kappa).
+        Length scale ($\kappa$).
 
     :return:
         `Tuple(key, sample)` where `sample` is a single sample from the
@@ -319,18 +288,18 @@
     return key, s
 
 
-<<<<<<< HEAD
 def _sample_mixture_matern(
     key: B.RandomState,
     alpha: B.Numeric,
     lengthscale: B.Numeric,
     nu: B.Numeric,
     dim: int,
+    shifted_laplacian: bool = True,
 ) -> Tuple[B.RandomState, B.Numeric]:
     r"""
     Sample from the mixture distribution from Prop. 17 of
     cite:t:`azangulov2023` for specific alphas `alpha`, length
-    scale (kappa) `lengthscale`, smoothness `nu` and dimension `dim`, using
+    scale ($\kappa$) `lengthscale`, smoothness `nu` and dimension `dim`, using
     `key` random state.
 
     :param key:
@@ -344,6 +313,12 @@
         Smoothness parameter of Matérn kernels ($\nu$).
     :param dim:
         Dimension of the hyperbolic space.
+    :param shifted_laplacian:
+        If True, assumes that the kernels are defined in terms of the shifted
+        Laplacian. This often makes Matérn kernels more flexible by widening
+        the effective range of the length scale parameter.
+
+        Defaults to True.
 
     :return:
         `Tuple(key, sample)` where `sample` is a single sample from the
@@ -355,32 +330,13 @@
 
     .. todo::
         Update proposition numbers when the paper gets published.
-=======
-def sample_mixture_matern(
-    key, alpha, lengthscale, nu, dim, shift_laplacian: bool = True
-):
-    r"""
-    Sample from the mixture distribution from Prop. 17 for specific alphas
-    `alpha`, length scale (kappa) `lengthscale`, smoothness `nu` and dimnesion
-    `dim`, using `key` random state.
-
-    :param key: either `np.random.RandomState`, `tf.random.Generator`,
-                `torch.Generator` or `jax.tensor` (representing random state).
-    :param alpha: unnormalized coefficients of the mixture.
-    :param lengthscale: length scale (kappa).
-    :param nu: smoothness parameter of Matérn kernels.
-    :param dim: dimension of the hyperbolic space.
-    :param shift_laplacian: if true redefines kernel by shifting Laplacian,
-                this makes the Matern's kernels more flexible.
-    TODO: reparameterization trick.
->>>>>>> a63f5293
     """
     assert B.rank(alpha) == 1
     m = B.shape(alpha)[0] - 1
     assert m >= 0
     dtype = B.dtype(lengthscale)
     js = B.range(dtype, 0, m + 1)
-    if shift_laplacian:
+    if shifted_laplacian:
         gamma = 2 * nu / lengthscale**2
     else:
         gamma = 2 * nu / lengthscale**2 + ((dim - 1) / 2) ** 2
@@ -407,9 +363,12 @@
     return key, s
 
 
-<<<<<<< HEAD
 def hyperbolic_density_sample(
-    key: B.RandomState, size: B.Numeric, params: Dict[str, B.Numeric], dim: int
+    key: B.RandomState,
+    size: Tuple[int, ...],
+    params: Dict[str, B.Numeric],
+    dim: int,
+    shifted_laplacian: bool = True,
 ) -> Tuple[B.RandomState, B.Numeric]:
     r"""
     This function samples from the full (i.e., including the $c(\lambda)^{-2}$
@@ -425,22 +384,17 @@
         Params of the kernel.
     :param dim:
         Dimensionality of the space the kernel is defined on.
+    :param shifted_laplacian:
+        If True, assumes that the kernels are defined in terms of the shifted
+        Laplacian. This often makes Matérn kernels more flexible by widening
+        the effective range of the length scale parameter.
+
+        Defaults to True.
 
     :return:
         `Tuple(key, samples)` where `samples` is a `size`-shaped array of
         samples, and `key` is the updated random key for `jax`, or the similar
         random state (generator) for any other backend.
-=======
-def hyperbolic_density_sample(key, size, params, dim, shift_laplacian: bool = True):
-    r"""
-    :param key: either `np.random.RandomState`, `tf.random.Generator`,
-                `torch.Generator` or `jax.tensor` (representing random state).
-    :param size: shape of the returned sample.
-    :param params: params of the kernel.
-    :param dim: dimensionality of the space the kernel is defined on.
-    :param shift_laplacian: if true redefines kernel by shifting Laplacian,
-                this makes the Matern's kernels more flexible.
->>>>>>> a63f5293
     """
     assert "nu" in params
     assert "lengthscale" in params
@@ -457,13 +411,8 @@
         # for nu == np.inf
         key, sample_mixture_nu_infinite = _sample_mixture_heat(key, alpha, L)
         # for nu < np.inf
-<<<<<<< HEAD
         key, sample_mixture_nu_finite = _sample_mixture_matern(
-            key, alpha, L, safe_nu, dim
-=======
-        key, sample_mixture_nu_finite = sample_mixture_matern(
-            key, alpha, L, safe_nu, dim, shift_laplacian
->>>>>>> a63f5293
+            key, alpha, L, safe_nu, dim, shifted_laplacian
         )
 
         return key, B.where(
@@ -471,10 +420,6 @@
         )
 
     samples: List[B.Numeric] = []
-<<<<<<< HEAD
-=======
-
->>>>>>> a63f5293
     while len(samples) < reduce(operator.mul, size, 1):
         key, proposal = base_sampler(key)
 
@@ -490,13 +435,13 @@
     return key, B.cast(B.dtype(L), samples)
 
 
-<<<<<<< HEAD
 def spd_density_sample(
     key: B.RandomState,
-    size: B.Numeric,
+    size: Tuple[int, ...],
     params: Dict[str, B.Numeric],
     degree: int,
     rho: B.Numeric,
+    shifted_laplacian: bool = True,
 ) -> Tuple[B.RandomState, B.Numeric]:
     r"""
     This function samples from the full (i.e., including the $c(\lambda)^{-2}$
@@ -508,28 +453,26 @@
         Either `np.random.RandomState`, `tf.random.Generator`,
         `torch.Generator` or `jax.tensor` (representing random state).
     :param size:
-        Shape of the returned sample.
+        The returned array `samples` will have the shape `(*size, D)`.
     :param params:
         Params of the kernel.
     :param dim:
         Dimensionality of the space the kernel is defined on.
-
-    :return:
-        `Tuple(key, samples)` where `samples` is a `size`-shaped array of
+    :param degree:
+        The degree D of the SPD(D) space.
+    :param rho:
+        $\rho$ vector of the space, D-dimensional.
+    :param shifted_laplacian:
+        If True, assumes that the kernels are defined in terms of the shifted
+        Laplacian. This often makes Matérn kernels more flexible by widening
+        the effective range of the length scale parameter.
+
+        Defaults to True.
+
+    :return:
+        `Tuple(key, samples)` where `samples` is a `(*size, D)`-shaped array of
         samples, and `key` is the updated random key for `jax`, or the similar
         random state (generator) for any other backend.
-=======
-def spd_density_sample(key, size, params, degree, rho, shift_laplacian: bool = True):
-    r"""
-    :param key: either `np.random.RandomState`, `tf.random.Generator`,
-                `torch.Generator` or `jax.tensor` (representing random state).
-    :param size: shape of the returned sample.
-    :param params: params of the kernel.
-    :param degree: size of spd matrices.
-    :param rho: `rho` vector of the space.
-    :param shift_laplacian: if true redefines kernel by shifting Laplacian,
-                this makes the Matern's kernels more flexible.
->>>>>>> a63f5293
     """
     nu = params["nu"]
     L = params["lengthscale"]
@@ -548,7 +491,7 @@
         proposal_nu_infinite = eigv / L
 
         # for nu < np.inf
-        if shift_laplacian:
+        if shifted_laplacian:
             eigv_nu_finite = eigv * B.sqrt(2 * safe_nu) / L
         else:
             eigv_nu_finite = eigv * B.sqrt(2 * safe_nu / L**2 + B.sum(rho**2))
