--- conflicted
+++ resolved
@@ -191,7 +191,6 @@
 
 
 @dispatch
-<<<<<<< HEAD
 def qr(x: B.TorchNumeric):
     """
     Return a QR decomposition of a matrix x.
@@ -215,11 +214,12 @@
     Compute the eigenvalues of a Hermitian or real symmetric matrix x.
     """
     return torch.linalg.eigvalsh(x)
-=======
+
+
+@dispatch
 def reciprocal_no_nan(x: B.TorchNumeric):
     """
     Return element-wise reciprocal (1/x). Whenever x = 0 puts 1/x = 0.
     """
     safe_x = torch.where(x == 0.0, 1.0, x)
-    return torch.where(x == 0.0, 0.0, torch.reciprocal(safe_x))
->>>>>>> e27392d2
+    return torch.where(x == 0.0, 0.0, torch.reciprocal(safe_x))