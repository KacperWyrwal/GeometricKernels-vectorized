"""
Samplers.
"""
from functools import partial
from typing import Any, Callable, Optional, Tuple

import lab as B

from geometric_kernels.lab_extras import float_like
from geometric_kernels.types import FeatureMap


<<<<<<< HEAD
def sample_at(feature_map, s, X: B.Numeric, params, key=None) -> Tuple[Any, Any]:
=======
def sample_at(
    feature_map, s, X: B.Numeric, params, state, key=None, normalize=None
) -> Tuple[Any, Any]:
>>>>>>> f8901128
    """
    Given a `feature_map`, compute `s` samples at `X` defined by random state `key`.
    """

    if key is None:
        key = B.global_random_state(B.dtype(X))

<<<<<<< HEAD
    features, _context = feature_map(X, params, key=key)  # [N, M]
=======
    features, _context = feature_map(
        X, params, state, key=key, normalize=normalize
    )  # [N, M]
>>>>>>> f8901128

    if "key" in _context:
        key = _context["key"]

    num_features = B.shape(features)[-1]

    key, random_weights = B.randn(key, float_like(X), num_features, s)  # [M, S]

    random_sample = B.matmul(features, random_weights)  # [N, S]

    return key, random_sample


def sampler(
    feature_map: FeatureMap, s: Optional[int] = 1, **kwargs
) -> Callable[[Any], Any]:
    """
    A helper wrapper around `sample_at`.

    Given a `feature_map`, return a function that computes `s` samples with `key` random state at given points in space.
    """

    sample_f = partial(sample_at, feature_map, s)
    sample_f.__doc__ == sample_at.__doc__

    return sample_f<|MERGE_RESOLUTION|>--- conflicted
+++ resolved
@@ -10,13 +10,9 @@
 from geometric_kernels.types import FeatureMap
 
 
-<<<<<<< HEAD
-def sample_at(feature_map, s, X: B.Numeric, params, key=None) -> Tuple[Any, Any]:
-=======
 def sample_at(
-    feature_map, s, X: B.Numeric, params, state, key=None, normalize=None
+    feature_map, s, X: B.Numeric, params, key=None, normalize=None
 ) -> Tuple[Any, Any]:
->>>>>>> f8901128
     """
     Given a `feature_map`, compute `s` samples at `X` defined by random state `key`.
     """
@@ -24,13 +20,9 @@
     if key is None:
         key = B.global_random_state(B.dtype(X))
 
-<<<<<<< HEAD
-    features, _context = feature_map(X, params, key=key)  # [N, M]
-=======
     features, _context = feature_map(
-        X, params, state, key=key, normalize=normalize
+        X, params, key=key, normalize=normalize
     )  # [N, M]
->>>>>>> f8901128
 
     if "key" in _context:
         key = _context["key"]
