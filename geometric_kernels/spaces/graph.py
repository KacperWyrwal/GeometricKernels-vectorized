"""
Graph object
"""

from typing import Dict, Tuple

import lab as B
import numpy as np

from geometric_kernels.lab_extras import degree, dtype_integer, eigenpairs, set_value
from geometric_kernels.spaces.base import (
    ConvertEigenvectorsToEigenfunctions,
    DiscreteSpectrumSpace,
)
from geometric_kernels.spaces.eigenfunctions import Eigenfunctions


class Graph(DiscreteSpectrumSpace):
    """
    Represents an arbitrary undirected graph.
    """

    def __init__(self, adjacency_matrix: B.Numeric, normalize_laplacian: bool = False):  # type: ignore
        """
        :param adjacency_matrix: An n-dimensional square, symmetric matrix,
            where adjacency_matrix[i, j] is non-zero if there is an edge
            between nodes i and j. Scipy's sparse matrices are supported.
        :param normalize_laplacian: If True, the Laplacian will be degree
            normalized (symmetrically). L_sym = D^-0.5 * L * D^-0.5
        """
        self.cache: Dict[int, Tuple[B.Numeric, B.Numeric]] = {}
        self._checks(adjacency_matrix)
        self.set_laplacian(adjacency_matrix, normalize_laplacian)  # type: ignore

    @staticmethod
    def _checks(adjacency):
        assert (
            len(B.shape(adjacency)) == 2 and adjacency.shape[0] == adjacency.shape[1]
        ), "Matrix is not square."

        # this is more efficient than (adj == adj.T).all()
        assert not B.any(adjacency != B.T(adjacency)), "Adjacency is not symmetric."

    @property
    def dimension(self) -> int:
        return 0  # this is needed for the kernel math to work out

<<<<<<< HEAD
    @property
    def num_vertices(self) -> int:
        return self._laplacian.shape[0]

    def set_laplacian(self, adjacency):
        self._laplacian = degree(adjacency) - adjacency
=======
    def set_laplacian(self, adjacency, normalize_laplacian=False):
        degree_matrix = degree(adjacency)
        self._laplacian = degree_matrix - adjacency
        if normalize_laplacian:
            degree_inv_sqrt = B.linear_algebra.pinv(B.sqrt(degree_matrix))
            self._laplacian = degree_inv_sqrt @ self._laplacian @ degree_inv_sqrt
>>>>>>> d5f39b78

    def get_eigensystem(self, num):
        """
        Returns the first `num` eigenvalues and eigenvectors of the graph Laplacian.
        Caches the solution to prevent re-computing the same values. Note that, if a
        sparse scipy matrix is input, requesting all n eigenpairs will lead to a
        conversion of the sparse matrix to a dense one due to scipy.sparse.linalg.eigsh
        limitations.

        :param num: number of eigenvalues and functions to return.
        :return: A Tuple of eigenvectors [n, num], eigenvalues [num, 1]
        """
        if num not in self.cache:
            evals, evecs = eigenpairs(self._laplacian, num)

            eps = np.finfo(float).eps
            for i, evalue in enumerate(evals):
                if evalue < eps:
                    evals = set_value(evals, i, eps)  # lowest eigenvals should be zero

            self.cache[num] = (evecs, evals[:, None])

        return self.cache[num]

    def get_eigenfunctions(self, num: int) -> Eigenfunctions:
        """
        First `num` eigenfunctions of the Laplace-Beltrami operator on the Graph.

        :param num: number of eigenfunctions returned
        :return: eigenfu [n, num]
        """
        eigenfunctions = ConvertEigenvectorsToEigenfunctions(self.get_eigenvectors(num))
        return eigenfunctions

    def get_eigenvectors(self, num: int) -> B.Numeric:
        """
        :param num: number of eigenvectors returned
        :return: eigenvectors [n, num]
        """
        return self.get_eigensystem(num)[0]

    def get_eigenvalues(self, num: int) -> B.Numeric:
        """
        :param num: number of eigenvalues returned
        :return: eigenvalues [num, 1]
        """
        return self.get_eigensystem(num)[1]

    def get_repeated_eigenvalues(self, num: int) -> B.Numeric:
        """
        :param num: number of eigenvalues
        :return: eigenvalues [num, 1]
        """
        return self.get_eigenvalues(num)

    def random(self, key, number):
        num_vertices = B.shape(self._laplacian)[0]
        key, random_vertices = B.randint(
            key, dtype_integer(key), number, 1, lower=0, upper=num_vertices
        )

        return key, random_vertices<|MERGE_RESOLUTION|>--- conflicted
+++ resolved
@@ -45,21 +45,16 @@
     def dimension(self) -> int:
         return 0  # this is needed for the kernel math to work out
 
-<<<<<<< HEAD
     @property
     def num_vertices(self) -> int:
         return self._laplacian.shape[0]
 
-    def set_laplacian(self, adjacency):
-        self._laplacian = degree(adjacency) - adjacency
-=======
     def set_laplacian(self, adjacency, normalize_laplacian=False):
         degree_matrix = degree(adjacency)
         self._laplacian = degree_matrix - adjacency
         if normalize_laplacian:
             degree_inv_sqrt = B.linear_algebra.pinv(B.sqrt(degree_matrix))
             self._laplacian = degree_inv_sqrt @ self._laplacian @ degree_inv_sqrt
->>>>>>> d5f39b78
 
     def get_eigensystem(self, num):
         """
