import lab as B
import numpy as np
from opt_einsum import contract as einsum

from geometric_kernels.lab_extras import qr
from geometric_kernels.spaces.homogeneous_spaces import (
    CompactHomogeneousSpace,
    AveragingAdditionTheorem,
)
from geometric_kernels.spaces.so import SOGroup


class _SOxSO:
<<<<<<< HEAD
    """Helper class for sampling. Represents SO(n) x SO(m), as described by
    :math:`(n+m) \times (n+m)` block-diagonal matrices.
    """
=======
    """Helper class for sampling, represents SO(n) x SO(m)."""
>>>>>>> 810bd57a

    def __init__(self, n: int, m: int):
        self.n, self.m = n, m
        self.so_n = SOGroup(n)
        self.so_m = SOGroup(m)
        self.dim = self.so_n.dim + self.so_m.dim

    def random(self, key, number):
<<<<<<< HEAD
        """"Randomly samples `number` matrices of size
        :math:`(n+m)\times(n+m)`.
        For each of the matricies, the upper left block is uniformly
        sampled over :math:`SO(n)`, and the lower right block is
        uniformly sampled over :math:`SO(m)`.
        """
        key, h_u = self.so_n.random(key, number)
        key, h_d = self.so_m.random(key, number)
        zeros = B.zeros(B.dtype(h_u), number, self.n, self.m)
        zeros_t = B.transpose(zeros)
        l, r = B.concat(h_u, zeros_t, axis=-2), B.concat(zeros, h_d, axis=-2)
        res = B.concat(l, r, axis=-1)
        return key, res


class GrassmannianEigenfunctions(AveragingAdditionTheorem):
    def _compute_projected_character_value_at_e(self, signature):
        """
        Value of character on class of identity element is equal to the dimension of invariant space.
        In case of Grassmannian this value always equal to 1, since the space is symmetric.
        :param signature:
        :return: int
=======
        """
        Samples from the product SO(n) x SO(m),
        sample has form [[h_n, 0], [0, h_m]].

        :param key: a random state
        :param number: a number of samples
        :return: [..., n + m, n + m] array of points in SO(n) x SO(m)
        """
        
        key, h_u = self.so_n.random(key, number) # [number, n, n]
        key, h_d = self.so_m.random(key, number) # [number, m, m]

        zeros = B.zeros(B.dtype(h_u), number, self.n, self.m) # [number, n, m]
        zeros_t = B.transpose(zeros) # [number, m, n]
        # [number, n + m, n], [number, n + m, m]
        l, r = B.concat(h_u, zeros_t, axis=-2), B.concat(zeros, h_d, axis=-2) 
        res = B.concat(l, r, axis=-1) # [number, n + m, n + m]
        return key, res


class GrassmannianEigenfunctions(CompactHomogeneousSpaceAddtitionTheorem):
    def _compute_projected_character_value_at_e(self, signature) -> int:
        """
        Value of character on class of identity element is equal to the dimension of invariant space.
        In case of grassmannian this value always equal to 1, since the space is symmetric.
        
        :param signature: the signature of a representation
        :return: value at e, the identity element
>>>>>>> 810bd57a
        """

        return 1


class Grassmannian(CompactHomogeneousSpace):
<<<<<<< HEAD
    r"""
    Grassmanian manifold.

    Class for Grassmannian manifold as :math:`SO(n) / (SO(m) \times SO(n-m))`.
    Elements of the manifold are represented as :math:`n \times m` matrices.
=======
    """
    Class for Grassmannian manifold Gr(n, m) as SO(n)/(SO(m) x SO(n-m))
    Elements of manifold represented as n x m matrices, note that
    X and X x (SO(m) \oplus I_{n-m}) are representatives of the same element
>>>>>>> 810bd57a
    """

    def __new__(cls, n, m, key, average_order=1000):
        """
        :param n: the number of rows
        :param m: the number of columns
        :param key: random state used to sample from H
        :param average_order: the number of random samples from H
        :return: a tuple (new random state, a realization of Gr(n, m)) 
        """

        assert n > m, "n should be greater than m"
        H = _SOxSO(m, n - m)
        G = SOGroup(n)
        key, samples_H = H.random(key, average_order)
        new_space = super().__new__(cls)
        new_space.__init__(G=G, H=H, samples_H=samples_H, average_order=average_order)
        new_space.n = n
        new_space.m = m
        new_space.dim = G.dim - H.dim
        return key, new_space

    def project_to_manifold(self, g):
        """
        Take first m columns of an orthogonal matrix.

        :param g: [..., n, n] array of points in SO(n)
        :return: [..., n, m] array of points in V(n, m)
        """

        return g[..., : self.m]

    def embed_manifold(self, x):
        """
        Complete [n, m] matrix with orthogonal columns to an orthogonal [n, n] one using QR algorithm.

        :param x: [..., n, m] array of points in V(n, m)
        :return g: [..., n, n] array of points in SO(n)
        """

        g, r = qr(x, mode="complete")
        r_diag = einsum("...ii->...i", r[..., : self.m, : self.m])
        r_diag = B.concat(
            r_diag, B.ones(B.dtype(x), *x.shape[:-2], self.n - self.m), axis=-1
        )
        g = g * r_diag[:, None]
        diff = 2 * (B.all(B.abs(g[..., : self.m] - x) < 1e-5, axis=-1) - 0.5)
        g = g * diff[..., None]
        det_sign_g = B.sign(B.det(g))
        g[:, :, -1] *= det_sign_g[:, None]

        assert B.all((B.abs(x - g[:, :, : x.shape[-1]])) < 1e-6)
        return g

    def embed_stabilizer(self, h):
<<<<<<< HEAD
        return h

    @property
    def dimension(self) -> int:
        return self.dim

    def get_eigenfunctions(self, num: int) -> AveragingAdditionTheorem:
        """
        :param num: number of eigenfunctions returned.
        """
        eigenfunctions = GrassmannianEigenfunctions(self, num, self.samples_H)
        return eigenfunctions

    def get_repeated_eigenvalues(self, num: int) -> B.Numeric:
        pass
=======
        """
        Embed SO(m) x SO(n-m) matrix into SO(n),
        In case of grassmannian, it is identity.
>>>>>>> 810bd57a

        :param h: [..., n, n] array of points in SO(m) x SO(n-m)
        :return res: [..., n, n] array of points in SO(n)
        """
<<<<<<< HEAD
        First `num` eigenvalues of the Laplace-Beltrami operator
        :return: [num, 1] array containing the eigenvalues
        """
        eigenfunctions = GrassmannianEigenfunctions(self, num, self.samples_H)
        eigenvalues = np.array(eigenfunctions._eigenvalues)
        return B.reshape(eigenvalues, -1, 1)  # [num, 1]
=======
>>>>>>> 810bd57a

        return h<|MERGE_RESOLUTION|>--- conflicted
+++ resolved
@@ -11,14 +11,9 @@
 
 
 class _SOxSO:
-<<<<<<< HEAD
     """Helper class for sampling. Represents SO(n) x SO(m), as described by
     :math:`(n+m) \times (n+m)` block-diagonal matrices.
     """
-=======
-    """Helper class for sampling, represents SO(n) x SO(m)."""
->>>>>>> 810bd57a
-
     def __init__(self, n: int, m: int):
         self.n, self.m = n, m
         self.so_n = SOGroup(n)
@@ -26,47 +21,22 @@
         self.dim = self.so_n.dim + self.so_m.dim
 
     def random(self, key, number):
-<<<<<<< HEAD
         """"Randomly samples `number` matrices of size
         :math:`(n+m)\times(n+m)`.
-        For each of the matricies, the upper left block is uniformly
+
+        Each sample has a form of `[[H_n, 0], [0, H_m]]`.
+        The upper left block is uniformly
         sampled over :math:`SO(n)`, and the lower right block is
         uniformly sampled over :math:`SO(m)`.
         """
-        key, h_u = self.so_n.random(key, number)
-        key, h_d = self.so_m.random(key, number)
-        zeros = B.zeros(B.dtype(h_u), number, self.n, self.m)
+        key, h_u = self.so_n.random(key, number)  # [number, n, n]
+        key, h_d = self.so_m.random(key, number)  # [number, m, m]
+        zeros = B.zeros(B.dtype(h_u), number, self.n, self.m)   # [number, n, m]
         zeros_t = B.transpose(zeros)
+
+        # [number, n + m, n], [number, n + m, m]        
         l, r = B.concat(h_u, zeros_t, axis=-2), B.concat(zeros, h_d, axis=-2)
-        res = B.concat(l, r, axis=-1)
-        return key, res
-
-
-class GrassmannianEigenfunctions(AveragingAdditionTheorem):
-    def _compute_projected_character_value_at_e(self, signature):
-        """
-        Value of character on class of identity element is equal to the dimension of invariant space.
-        In case of Grassmannian this value always equal to 1, since the space is symmetric.
-        :param signature:
-        :return: int
-=======
-        """
-        Samples from the product SO(n) x SO(m),
-        sample has form [[h_n, 0], [0, h_m]].
-
-        :param key: a random state
-        :param number: a number of samples
-        :return: [..., n + m, n + m] array of points in SO(n) x SO(m)
-        """
-        
-        key, h_u = self.so_n.random(key, number) # [number, n, n]
-        key, h_d = self.so_m.random(key, number) # [number, m, m]
-
-        zeros = B.zeros(B.dtype(h_u), number, self.n, self.m) # [number, n, m]
-        zeros_t = B.transpose(zeros) # [number, m, n]
-        # [number, n + m, n], [number, n + m, m]
-        l, r = B.concat(h_u, zeros_t, axis=-2), B.concat(zeros, h_d, axis=-2) 
-        res = B.concat(l, r, axis=-1) # [number, n + m, n + m]
+        res = B.concat(l, r, axis=-1)  # [number, n + m, n + m]  
         return key, res
 
 
@@ -75,28 +45,21 @@
         """
         Value of character on class of identity element is equal to the dimension of invariant space.
         In case of grassmannian this value always equal to 1, since the space is symmetric.
-        
+
         :param signature: the signature of a representation
         :return: value at e, the identity element
->>>>>>> 810bd57a
         """
 
         return 1
 
 
 class Grassmannian(CompactHomogeneousSpace):
-<<<<<<< HEAD
     r"""
     Grassmanian manifold.
 
-    Class for Grassmannian manifold as :math:`SO(n) / (SO(m) \times SO(n-m))`.
+    Class for Grassmannian manifold :math:`Gr(n, m)` as
+    :math:`SO(n) / (SO(m) \times SO(n-m))`.
     Elements of the manifold are represented as :math:`n \times m` matrices.
-=======
-    """
-    Class for Grassmannian manifold Gr(n, m) as SO(n)/(SO(m) x SO(n-m))
-    Elements of manifold represented as n x m matrices, note that
-    X and X x (SO(m) \oplus I_{n-m}) are representatives of the same element
->>>>>>> 810bd57a
     """
 
     def __new__(cls, n, m, key, average_order=1000):
@@ -105,7 +68,7 @@
         :param m: the number of columns
         :param key: random state used to sample from H
         :param average_order: the number of random samples from H
-        :return: a tuple (new random state, a realization of Gr(n, m)) 
+        :return: a tuple (new random state, a realization of Gr(n, m))
         """
 
         assert n > m, "n should be greater than m"
@@ -133,7 +96,7 @@
         """
         Complete [n, m] matrix with orthogonal columns to an orthogonal [n, n] one using QR algorithm.
 
-        :param x: [..., n, m] array of points in V(n, m)
+        :param x: [..., n, m] array of points in Gr(n, m)
         :return g: [..., n, n] array of points in SO(n)
         """
 
@@ -152,7 +115,13 @@
         return g
 
     def embed_stabilizer(self, h):
-<<<<<<< HEAD
+        """
+        Embed SO(m) x SO(n-m) matrix into SO(n),
+        In case of grassmannian, this is an identity mapping.
+
+        :param h: [..., n, n] array of points in SO(m) x SO(n-m)
+        :return: [..., n, n] array of points in SO(n)
+        """
         return h
 
     @property
@@ -168,23 +137,19 @@
 
     def get_repeated_eigenvalues(self, num: int) -> B.Numeric:
         pass
-=======
+
+    def get_eigenvalues(self, num: int) -> B.Numeric:
         """
-        Embed SO(m) x SO(n-m) matrix into SO(n),
-        In case of grassmannian, it is identity.
->>>>>>> 810bd57a
-
-        :param h: [..., n, n] array of points in SO(m) x SO(n-m)
-        :return res: [..., n, n] array of points in SO(n)
-        """
-<<<<<<< HEAD
         First `num` eigenvalues of the Laplace-Beltrami operator
         :return: [num, 1] array containing the eigenvalues
         """
         eigenfunctions = GrassmannianEigenfunctions(self, num, self.samples_H)
         eigenvalues = np.array(eigenfunctions._eigenvalues)
         return B.reshape(eigenvalues, -1, 1)  # [num, 1]
-=======
->>>>>>> 810bd57a
 
-        return h+        return h
+
+    def random(self, key, number):
+        key, raw_samples = self.G.random(key, number)
+        return key, self.project_to_manifold(raw_samples)
+        