"""
This module provides the :class:`ProductDiscreteSpectrumSpace` space and the
representation of its spectrum, the :class:`ProductEigenfunctions` class.
"""

import itertools
import math

import lab as B
import numpy as np
from beartype.typing import List, Optional

from geometric_kernels.lab_extras import from_numpy
from geometric_kernels.spaces.base import DiscreteSpectrumSpace
from geometric_kernels.spaces.eigenfunctions import Eigenfunctions
from geometric_kernels.utils.product import make_product, project_product
from geometric_kernels.utils.utils import chain


def _find_lowest_sum_combinations(array, k):
    """
    For an [N, D] array, assumed to be sorted within columns, find k smallest
    sums of one element per each row, return array of indices of the summands.

    Will possibly cause problems if k<D (but unlikely).
    """
    N, D = array.shape

    index_array = B.stack(*[B.zeros(int, N) for i in range(k)], axis=0)
    # prebuild array for indexing the first index of the eigenvalue array
    first_index = B.linspace(0, N - 1, N).astype(int)
    i = 0

    # first eigenvalue is the sum of the first eigenvalues of the individual spaces
    curr_idx = B.zeros(int, N)[None, :]
    while i < k:
        # compute eigenvalues of the proposals
        sum_values = array[first_index, curr_idx].sum(axis=1)

        # Compute tied smallest new eigenvalues
        lowest_sum_index = int(sum_values.argmin())
        tied_sums = sum_values == sum_values[lowest_sum_index]
        tied_sums_indexes = B.linspace(0, len(tied_sums) - 1, len(tied_sums)).astype(
            int
        )[tied_sums]

        # Add new eigenvalues to indexing array
        for index in tied_sums_indexes:
            index_array[i, :] = curr_idx[index]
            i += 1
            if i >= k:
                break

        # create new proposal eigenindicies

        # keep unaccepted ones around
        old_indices = curr_idx[~tied_sums]
        # mutate just accepted ones by adding one to each eigenindex
        new_indices = curr_idx[tied_sums][..., None, :] + B.eye(int, curr_idx.shape[-1])
        new_indices = new_indices.reshape((-1, new_indices.shape[-1]))
        new_indices = B.minimum(new_indices, D - 1)
        curr_idx = B.concat(old_indices, new_indices, axis=0)
        curr_idx = np.unique(
            B.to_numpy(curr_idx.reshape((-1, curr_idx.shape[-1]))),
            axis=0,
        )
        # Filter out already searched combinations.
        # See https://stackoverflow.com/a/40056251.
        dims = np.maximum(curr_idx.max(0), index_array.max(0)) + 1
        curr_idx = curr_idx[
            ~np.in1d(
                np.ravel_multi_index(curr_idx.T, dims),
                np.ravel_multi_index(index_array.T, dims),
            )
        ]

    return index_array


def _total_multiplicities(eigenindices, nums_per_level):
    """
    Given a collection of eigenindices [J, S], compute the total multiplicities
    of the corresponding eigenvalues.

    eigidx: [J, S]
    nums_per_level [S, L]
    """
    totals = []

    per_level = from_numpy(eigenindices, nums_per_level)
    num_sub_spaces = np.shape(eigenindices)[1]
    for index in eigenindices:
        multiplicities = per_level[B.range(num_sub_spaces), index]
        total = B.prod(multiplicities)
        totals.append(total)

        # totals = B.stack(*eigenindices, axis=0)
    return totals


def _num_per_level_to_mapping(num_per_level):
    mapping = []
    i = 0
    for num in num_per_level:
        mapping.append([i + j for j in range(num)])
        i += num
    return mapping


def _per_level_to_separate(eigenindices, nums_per_level):
    """
    Given `eigenindices` which map product space's eigenfunction index to the
    indices of subspaces' eigenlevels, convert them to a mapping of product
    space's eigenfunction index to the indices of subspaces' individual
    eigenfunctions via `nums_per_level`, which gives number of eigenfunctions
    per level for each subspace.

    :return:
        An [J, S]-shaped array, where `J` is the total number of eigenfunctions,
        and `S` is the number of factors.
    """
    separate = [_num_per_level_to_mapping(npl) for npl in nums_per_level]
    # S lists of length L

    total_eigenindices = []
    for index in eigenindices:
        separates = [separate[s][level] for s, level in enumerate(index)]
        # S lists, each with separate indices
        new_indices = list(itertools.product(*separates))
        total_eigenindices += new_indices

    out = from_numpy(eigenindices, np.array(total_eigenindices))
    return out


class ProductEigenfunctions(Eigenfunctions):
    """
    Eigenfunctions of the Laplacian on the product space are outer products
    of the factors.

    Levels correspond to tuples of levels of the factors.

    :param dimensions:
        The list of dimensions of the factor spaces.
    :param eigenindicies:
        An array mapping a j'th eigenfunction of the product space to the
        index of the eigenlevels of the subspaces.
    :param ``*eigenfunctions``:
        The eigenfunctions of the factor spaces.
    :param dimension_indices:
        Dimension indices.
    """

    def __init__(
        self,
        element_shapes: List[List[int]],
        eigenindicies: B.Numeric,
        *eigenfunctions: Eigenfunctions,
        dimension_indices: B.Numeric = None,
    ):
<<<<<<< HEAD
=======
        """
        Wrapper class for handling eigenfunctions on product spaces

        :param dimensions: the dimensions of the spaces being producted together

        :param eigenindicies: an array mapping i'th eigenfunction of the product
                              space to the index of the eigenlevels of the subspaces

        :param eigenfunctions: the eigenfunctions

        """
        self.element_shapes = element_shapes
        dimensions = [math.prod(element_shape) for element_shape in self.element_shapes]
>>>>>>> a63f5293
        if dimension_indices is None:
            self.dimension_indices = []
            i = 0
            inds = B.linspace(0, sum(dimensions) - 1, sum(dimensions)).astype(int)
            for dim in dimensions:
                self.dimension_indices.append(inds[i : i + dim])
                i += dim
        self.eigenindicies = eigenindicies
        self.eigenfunctions = eigenfunctions

        self.nums_per_level = [
            eigenfunction.num_eigenfunctions_per_level
            for eigenfunction in self.eigenfunctions
        ]  # [S, L]

        self._separate_eigenindices = _per_level_to_separate(
            self.eigenindicies, self.nums_per_level
        )

        assert self.eigenindicies.shape[-1] == len(self.eigenfunctions)

    def __call__(self, X: B.Numeric, **parameters) -> B.Numeric:
<<<<<<< HEAD
        """
        Evaluate the individual eigenfunctions at a batch of input locations.

        .. warning::
            Will `raise NotImplementedError` if some of the factors does not
            implement their `__call__`.

        :param X:
            Points to evaluate the eigenfunctions at, an array of
            shape [N, <axis>], where N is the number of points and <axis> is
            the shape of the arrays that represent the points in a given space.
        :param ``**kwargs``:
            Any additional parameters.

        :return:
            An [N, J]-shaped array, where `J` is the number of eigenfunctions.
        """
        Xs = [B.take(X, inds, axis=-1) for inds in self.dimension_indices]
=======
        Xs = project_product(X, self.dimension_indices, self.element_shapes)
>>>>>>> a63f5293

        eigenfunctions = B.stack(
            *[
                eigenfunction(X, **parameters)  # [N, J]
                for eigenfunction, X in zip(self.eigenfunctions, Xs)
            ],
            axis=-1,
        )  # [N, J, S]

        # eigenindices shape [J, S]

        return eigenfunctions[
            :,
            self._separate_eigenindices,
            B.range(self.eigenindicies.shape[1]),
        ].prod(
            axis=-1
        )  # [N, J, S] --> [N, J]

    @property
    def num_eigenfunctions(self) -> int:
        return self._separate_eigenindices.shape[0]

    @property
    def num_levels(self) -> int:
        return self.eigenindicies.shape[0]

<<<<<<< HEAD
    def phi_product(
        self, X: B.Numeric, X2: Optional[B.Numeric] = None, **kwargs
    ) -> B.Numeric:
        Xs = [B.take(X, inds, axis=-1) for inds in self.dimension_indices]
        Xs2 = [B.take(X2, inds, axis=-1) for inds in self.dimension_indices]
=======
    def weighted_outerproduct(self, weights, X, X2=None, **parameters):
        if X2 is None:
            X2 = X
        Xs = project_product(X, self.dimension_indices, self.element_shapes)
        Xs2 = project_product(X2, self.dimension_indices, self.element_shapes)
>>>>>>> a63f5293

        phis = B.stack(
            *[
                eigenfunction.phi_product(X1, X2, **kwargs)
                for eigenfunction, X1, X2 in zip(self.eigenfunctions, Xs, Xs2)
            ],
            axis=-1,
        )  # [N, N2, L, S]

        prod_phis = phis[
            :,
            :,
            self.eigenindicies,
            B.range(self.eigenindicies.shape[1]),
        ].prod(
            axis=-1
        )  # [N, N2, L, S] -> [N, N2, L]

        return prod_phis

<<<<<<< HEAD
    def phi_product_diag(self, X: B.Numeric, **kwargs):
        Xs = [B.take(X, inds, axis=-1) for inds in self.dimension_indices]
=======
        return out

    def weighted_outerproduct_diag(
        self, weights: B.Numeric, X: B.Numeric, **parameters
    ) -> B.Numeric:
        Xs = project_product(X, self.dimension_indices, self.element_shapes)
>>>>>>> a63f5293

        phis = B.stack(
            *[
                eigenfunction.phi_product_diag(X1, **kwargs)
                for eigenfunction, X1 in zip(self.eigenfunctions, Xs)
            ],
            axis=-1,
        )  # [N, L, S]

        prod_phis = phis[
            :,
            self.eigenindicies,
            B.range(self.eigenindicies.shape[1]),
        ].prod(
            axis=-1
        )  # [N, L, S] -> [N, L]

        return prod_phis

    @property
    def num_eigenfunctions_per_level(self) -> List[int]:
        return _total_multiplicities(self.eigenindicies, self.nums_per_level)


class ProductDiscreteSpectrumSpace(DiscreteSpectrumSpace):
<<<<<<< HEAD
    r"""
    The GeometricKernels space representing a product
=======
    def __init__(
        self,
        *spaces: DiscreteSpectrumSpace,
        num_levels: int = 25,
        num_levels_per_space: Optional[int] = None,
    ):
        r"""Implementation of products of discrete spectrum spaces.
        Assumes the spaces are compact manifolds and that the eigenfunctions are the
        eigenfunctions of the Laplace-Beltrami operator.
>>>>>>> a63f5293

    .. math:: \mathcal{S} = \mathcal{S}_1 \times \ldots \mathcal{S}_S

    of :class:`~.spaces.DiscreteSpectrumSpace`-s $\mathcal{S}_i$.

    Eigenfunctions on the product space are outer products of the factors'
    eigenfunctions:

    .. math::
        f_{j_1, .., j_S}(x_1, .., x_S) = f^1_{j_1} (x_1) \cdot \ldots \cdot f^S_{j_S} (x_S)

    An eigenfunction above corresponds to the eigenvalue

    .. math::
        \lambda_{j_1, .., j_S} = \lambda^1_{j_1} + \ldots + \lambda^S_{j_S}.

    The *levels* (see :class:`here <.kernels.MaternKarhunenLoeveKernel>` and
    :class:`here <.eigenfunctions.Eigenfunctions>`) on factors define levels on
    the product space. Thus, we operate on levels. Without a further truncation,
    the number of levels on the product space is the product of the numbers of
    levels on the factors, which is typically too many. Thus, an additional
    truncation is needed, i.e. choosing the largest $\lambda_{j_1, .., j_S}$.
    We precompute the optimal truncation leading to the `num_levels` in total.

    .. note::
        A tutorial on how to use this space is available in the
        :doc:`Torus.ipynb </examples/Torus>` notebook.

<<<<<<< HEAD
    :param spaces:
        The factors, subclasses of :class:`~.spaces.DiscreteSpectrumSpace`.
    :param num_levels:
        The number of levels to pre-compute for this product space.
    """

    def __init__(self, *spaces: DiscreteSpectrumSpace, num_levels: int = 25):
=======
        :param spaces: The spaces to product together (each must inherit from DiscreteSpectrumSpace)
        :param num_levels: (optional)
            number of levels to pre-compute for this product space.
        :param num_levels_per_space: (optional)
            Number of levels to fetch for each of the factor spaces to compute
            the product-space levels. If not given, `num_levels`
            levels will be fetched for each factor.
        """
>>>>>>> a63f5293
        for space in spaces:
            assert isinstance(
                space, DiscreteSpectrumSpace
            ), "One of the spaces is not an instance of DiscreteSpectrumSpace."

        self.sub_spaces = spaces
        self.num_eigen = num_levels

        # Perform a breadth-first search for the smallest eigenvalues.
        # Assuming that the eigenvalues come sorted, the next biggest eigenvalue
        # can be found by taking a one-index step in any direction from the
        # current edge of the search space.

        if num_levels_per_space is None:
            num_levels_per_space = num_levels
        assert num_levels <= num_levels_per_space ** len(
            spaces
        ), "Cannot have more levels than there are possible combinations"

        # prefetch the eigenvalues of the subspaces
        sub_space_eigenvalues = B.stack(
            *[
                space.get_eigenvalues(num_levels_per_space)[:, 0]
                for space in self.sub_spaces
            ],
            axis=0,
        )  # [L, S]

        self.sub_space_eigenindices = _find_lowest_sum_combinations(
            sub_space_eigenvalues, self.num_eigen
        )
        self.sub_space_eigenvalues = sub_space_eigenvalues

        self._eigenvalues = sub_space_eigenvalues[
            B.range(len(self.sub_spaces)),
            self.sub_space_eigenindices[: self.num_eigen, :],
        ].sum(axis=1)

    @property
    def dimension(self) -> int:
        """
        Returns the dimension of the product space, equal to the sum of
        dimensions of the factors.
        """
        return sum([space.dimension for space in self.sub_spaces])

    def random(self, key, number):
        random_points = []
        for factor in self.sub_spaces:
            key, factor_random_points = factor.random(key, number)
            random_points.append(factor_random_points)

        return key, make_product(random_points)

    def get_eigenfunctions(self, num: int) -> Eigenfunctions:
        """
        Returns the :class:`~.ProductEigenfunctions` object with `num` levels.

        :param num:
            Number of levels.
        """
        assert num <= self.num_eigen

        max_eigenvalue = self.sub_space_eigenindices[:num, :].max() + 1

        sub_space_eigenfunctions = [
            space.get_eigenfunctions(max_eigenvalue) for space in self.sub_spaces
        ]

        return ProductEigenfunctions(
            [space.element_shape for space in self.sub_spaces],
            self.sub_space_eigenindices[:num],
            *sub_space_eigenfunctions,
        )

    def get_eigenvalues(self, num: int) -> B.Numeric:
        assert num <= self.num_eigen

        return self._eigenvalues[:num, None]

    def get_repeated_eigenvalues(self, num: int) -> B.Numeric:
        assert num <= self.num_eigen

        eigenfunctions = self.get_eigenfunctions(num)
        eigenvalues = self._eigenvalues[:num]
        multiplicities = eigenfunctions.num_eigenfunctions_per_level

        repeated_eigenvalues = chain(eigenvalues, multiplicities)
        return B.reshape(repeated_eigenvalues, -1, 1)  # [M, 1]

    @property
    def element_shape(self):
        return [sum(space.element_size) for space in self.sub_spaces]<|MERGE_RESOLUTION|>--- conflicted
+++ resolved
@@ -158,22 +158,8 @@
         *eigenfunctions: Eigenfunctions,
         dimension_indices: B.Numeric = None,
     ):
-<<<<<<< HEAD
-=======
-        """
-        Wrapper class for handling eigenfunctions on product spaces
-
-        :param dimensions: the dimensions of the spaces being producted together
-
-        :param eigenindicies: an array mapping i'th eigenfunction of the product
-                              space to the index of the eigenlevels of the subspaces
-
-        :param eigenfunctions: the eigenfunctions
-
-        """
         self.element_shapes = element_shapes
         dimensions = [math.prod(element_shape) for element_shape in self.element_shapes]
->>>>>>> a63f5293
         if dimension_indices is None:
             self.dimension_indices = []
             i = 0
@@ -196,7 +182,6 @@
         assert self.eigenindicies.shape[-1] == len(self.eigenfunctions)
 
     def __call__(self, X: B.Numeric, **parameters) -> B.Numeric:
-<<<<<<< HEAD
         """
         Evaluate the individual eigenfunctions at a batch of input locations.
 
@@ -214,10 +199,7 @@
         :return:
             An [N, J]-shaped array, where `J` is the number of eigenfunctions.
         """
-        Xs = [B.take(X, inds, axis=-1) for inds in self.dimension_indices]
-=======
         Xs = project_product(X, self.dimension_indices, self.element_shapes)
->>>>>>> a63f5293
 
         eigenfunctions = B.stack(
             *[
@@ -245,19 +227,13 @@
     def num_levels(self) -> int:
         return self.eigenindicies.shape[0]
 
-<<<<<<< HEAD
     def phi_product(
         self, X: B.Numeric, X2: Optional[B.Numeric] = None, **kwargs
     ) -> B.Numeric:
-        Xs = [B.take(X, inds, axis=-1) for inds in self.dimension_indices]
-        Xs2 = [B.take(X2, inds, axis=-1) for inds in self.dimension_indices]
-=======
-    def weighted_outerproduct(self, weights, X, X2=None, **parameters):
         if X2 is None:
             X2 = X
         Xs = project_product(X, self.dimension_indices, self.element_shapes)
         Xs2 = project_product(X2, self.dimension_indices, self.element_shapes)
->>>>>>> a63f5293
 
         phis = B.stack(
             *[
@@ -278,17 +254,8 @@
 
         return prod_phis
 
-<<<<<<< HEAD
     def phi_product_diag(self, X: B.Numeric, **kwargs):
-        Xs = [B.take(X, inds, axis=-1) for inds in self.dimension_indices]
-=======
-        return out
-
-    def weighted_outerproduct_diag(
-        self, weights: B.Numeric, X: B.Numeric, **parameters
-    ) -> B.Numeric:
         Xs = project_product(X, self.dimension_indices, self.element_shapes)
->>>>>>> a63f5293
 
         phis = B.stack(
             *[
@@ -314,20 +281,8 @@
 
 
 class ProductDiscreteSpectrumSpace(DiscreteSpectrumSpace):
-<<<<<<< HEAD
     r"""
     The GeometricKernels space representing a product
-=======
-    def __init__(
-        self,
-        *spaces: DiscreteSpectrumSpace,
-        num_levels: int = 25,
-        num_levels_per_space: Optional[int] = None,
-    ):
-        r"""Implementation of products of discrete spectrum spaces.
-        Assumes the spaces are compact manifolds and that the eigenfunctions are the
-        eigenfunctions of the Laplace-Beltrami operator.
->>>>>>> a63f5293
 
     .. math:: \mathcal{S} = \mathcal{S}_1 \times \ldots \mathcal{S}_S
 
@@ -356,24 +311,22 @@
         A tutorial on how to use this space is available in the
         :doc:`Torus.ipynb </examples/Torus>` notebook.
 
-<<<<<<< HEAD
     :param spaces:
         The factors, subclasses of :class:`~.spaces.DiscreteSpectrumSpace`.
     :param num_levels:
         The number of levels to pre-compute for this product space.
-    """
-
-    def __init__(self, *spaces: DiscreteSpectrumSpace, num_levels: int = 25):
-=======
-        :param spaces: The spaces to product together (each must inherit from DiscreteSpectrumSpace)
-        :param num_levels: (optional)
-            number of levels to pre-compute for this product space.
-        :param num_levels_per_space: (optional)
-            Number of levels to fetch for each of the factor spaces to compute
-            the product-space levels. If not given, `num_levels`
-            levels will be fetched for each factor.
-        """
->>>>>>> a63f5293
+    :param num_levels_per_space:
+        Number of levels to fetch for each of the factor spaces to compute
+        the product-space levels. If not given, `num_levels`
+        levels will be fetched for each factor.
+    """
+
+    def __init__(
+        self,
+        *spaces: DiscreteSpectrumSpace,
+        num_levels: int = 25,
+        num_levels_per_space: Optional[int] = None,
+    ):
         for space in spaces:
             assert isinstance(
                 space, DiscreteSpectrumSpace
