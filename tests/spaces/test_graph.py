--- conflicted
+++ resolved
@@ -106,25 +106,16 @@
     ##############################################
     # Kernel init checks
 
-<<<<<<< HEAD
-    K_cons = MaternKarhunenLoeveKernel(graph, n)
+    K_cons = MaternKarhunenLoeveKernel(graph, n, normalize=False)
     params = K_cons.init_params()
-=======
-    K_cons = MaternKarhunenLoeveKernel(graph, n, normalize=False)
-    params, state = K_cons.init_params_and_state()
->>>>>>> f8901128
+
     idx = B.cast(B.dtype(A), np.arange(n)[:, None])
 
     nu = B.cast(B.dtype(A), np.array([1.0]))
     lscale = B.cast(B.dtype(A), np.array([1.0]))
 
-<<<<<<< HEAD
-    K_normed_cons = MaternKarhunenLoeveKernel(normed_graph, n)
+    K_normed_cons = MaternKarhunenLoeveKernel(normed_graph, n, normalize=False)
     normed_params = K_normed_cons.init_params()
-=======
-    K_normed_cons = MaternKarhunenLoeveKernel(normed_graph, n, normalize=False)
-    normed_params, normed_state = K_normed_cons.init_params_and_state()
->>>>>>> f8901128
 
     ##############################################
     # Matern 1 check
@@ -179,13 +170,8 @@
             np.abs(evecs)[:, [1, 0]], np.abs(evecs_np)[:, :2], atol=tol_m, rtol=tol_m
         )
 
-<<<<<<< HEAD
-    K_cons = MaternKarhunenLoeveKernel(graph, m)
+    K_cons = MaternKarhunenLoeveKernel(graph, m, normalize=False)
     params = K_cons.init_params()
-=======
-    K_cons = MaternKarhunenLoeveKernel(graph, m, normalize=False)
-    params, state = K_cons.init_params_and_state()
->>>>>>> f8901128
 
     nu = B.cast(B.dtype(A), np.array([np.inf]))
     params["nu"], params["lengthscale"] = nu, lscale
@@ -222,13 +208,8 @@
         graph = Graph(adj)
         # normed_graph = Graph(adj, normalize_laplacian=True)  # fails due to bug in lab
 
-<<<<<<< HEAD
-        K_cons = MaternKarhunenLoeveKernel(graph, n)
+        K_cons = MaternKarhunenLoeveKernel(graph, n, normalize=False)
         params = K_cons.init_params()
-=======
-        K_cons = MaternKarhunenLoeveKernel(graph, n, normalize=False)
-        params, state = K_cons.init_params_and_state()
->>>>>>> f8901128
 
         params["nu"] = torch.nn.Parameter(torch.tensor([1.0]).cuda())
         params["lengthscale"] = torch.nn.Parameter(torch.tensor([1.0]).cuda())
